/**
 * @since 1.0.0
 */

import * as E from "@effect/data/Either"
import { pipe } from "@effect/data/Function"
import type { Option } from "@effect/data/Option"
import * as O from "@effect/data/Option"
import * as P from "@effect/data/Predicate"
import type { NonEmptyReadonlyArray } from "@effect/data/ReadonlyArray"
import * as RA from "@effect/data/ReadonlyArray"
import * as Effect from "@effect/io/Effect"
import type { ParseOptions } from "@effect/schema/AST"
import * as AST from "@effect/schema/AST"
import type { Codec, To } from "@effect/schema/Codec"
import * as I from "@effect/schema/internal/common"
import type { ParseResult } from "@effect/schema/ParseResult"
import * as PR from "@effect/schema/ParseResult"
import type { Schema } from "@effect/schema/Schema"
import { formatErrors } from "@effect/schema/TreeFormatter"

<<<<<<< HEAD
const getSync = (ast: AST.AST, isDecoding: boolean) => {
  const parser = go(ast, isDecoding)
=======
const getSync = (ast: AST.AST) => {
  const parser = go(ast)
>>>>>>> 560011f3
  return (input: unknown, options?: ParseOptions) => {
    const result = parser(input, options)
    // @ts-expect-error
    if (E.isLeft(result)) {
      throw new Error(formatErrors(result.left.errors))
    }
    // @ts-expect-error
    return result.right
  }
}

<<<<<<< HEAD
const getOption = (ast: AST.AST, isDecoding: boolean) => {
  const parser = getEither(ast, isDecoding)
=======
const getOption = (ast: AST.AST) => {
  const parser = getEither(ast)
>>>>>>> 560011f3
  return (input: unknown, options?: ParseOptions): O.Option<any> =>
    O.getRight(parser(input, options))
}

const getEither = (ast: AST.AST, isDecoding: boolean) => {
  const parser = go(ast, isDecoding)
  return (input: unknown, options?: ParseOptions) => parser(input, options) as any
}

const getPromise = (ast: AST.AST, isDecoding: boolean) => {
  const parser = go(ast, isDecoding)
  return (input: unknown, options?: ParseOptions) =>
    Effect.runPromise(parser(input, { ...options, isEffectAllowed: true }))
}

const getEffect = (ast: AST.AST, isDecoding: boolean) => {
  const parser = go(ast, isDecoding)
  return (input: unknown, options?: ParseOptions) =>
    parser(input, { ...options, isEffectAllowed: true })
}

/**
 * @category parsing
 * @since 1.0.0
 */
<<<<<<< HEAD
export const parseSync = <I, A>(schema: Codec<I, A>): (i: unknown, options?: ParseOptions) => A =>
  getSync(schema.ast, true)
=======
export const parseSync = <_, A>(schema: Schema<_, A>): (i: unknown, options?: ParseOptions) => A =>
  getSync(schema.ast)
>>>>>>> 560011f3

/**
 * @category parsing
 * @since 1.0.0
 */
export const parseOption = <I, A>(
  schema: Codec<I, A>
): (i: unknown, options?: ParseOptions) => Option<A> => getOption(schema.ast, true)

/**
 * @category parsing
 * @since 1.0.0
 */
export const parseEither = <I, A>(
  schema: Codec<I, A>
): (i: unknown, options?: ParseOptions) => E.Either<PR.ParseError, A> => getEither(schema.ast, true)

/**
 * @category parsing
 * @since 1.0.0
 */
export const parseResult = <I, A>(
  schema: Codec<I, A>
): (i: unknown, options?: ParseOptions) => PR.ParseResult<A> => go(schema.ast, true)

/**
 * @category parsing
 * @since 1.0.0
 */
export const parsePromise = <I, A>(
  schema: Codec<I, A>
): (i: unknown, options?: ParseOptions) => Promise<A> => getPromise(schema.ast, true)

/**
 * @category parsing
 * @since 1.0.0
 */
<<<<<<< HEAD
export const parse = <I, A>(
  schema: Codec<I, A>
=======
export const parse = <_, A>(
  schema: Schema<_, A>
>>>>>>> 560011f3
): (i: unknown, options?: ParseOptions) => Effect.Effect<never, PR.ParseError, A> =>
  getEffect(schema.ast, true)

/**
 * @category decoding
 * @since 1.0.0
 */
<<<<<<< HEAD
export const decodeSync: <I, A>(schema: Codec<I, A>) => (i: I, options?: ParseOptions) => A =
=======
export const decodeSync: <I, A>(schema: Schema<I, A>) => (i: I, options?: ParseOptions) => A =
>>>>>>> 560011f3
  parseSync

/**
 * @category decoding
 * @since 1.0.0
 */
export const decodeOption: <I, A>(
  schema: Codec<I, A>
) => (i: I, options?: ParseOptions) => Option<A> = parseOption

/**
 * @category decoding
 * @since 1.0.0
 */
export const decodeEither: <I, A>(
  schema: Codec<I, A>
) => (i: I, options?: ParseOptions) => E.Either<PR.ParseError, A> = parseEither

/**
 * @category decoding
 * @since 1.0.0
 */
export const decodeResult: <I, A>(
  schema: Codec<I, A>
) => (i: I, options?: ParseOptions) => ParseResult<A> = parseResult

/**
 * @category decoding
 * @since 1.0.0
 */
export const decodePromise: <I, A>(
  schema: Codec<I, A>
) => (i: I, options?: ParseOptions) => Promise<A> = parsePromise

/**
 * @category decoding
 * @since 1.0.0
 */
export const decode: <I, A>(
<<<<<<< HEAD
  schema: Codec<I, A>
) => (i: I, options?: ParseOptions) => Effect.Effect<never, PR.ParseError, A> = parse
=======
  schema: Schema<I, A>
) => (i: I, options?: ParseOptions | undefined) => Effect.Effect<never, PR.ParseError, A> = parse
>>>>>>> 560011f3

/**
 * @category validation
 * @since 1.0.0
 */
<<<<<<< HEAD
export const validateSync = <A>(schema: Schema<A>): (a: unknown, options?: ParseOptions) => A =>
  getSync(schema.ast, true)
=======
export const validateSync = <_, A>(
  schema: Schema<_, A>
): (a: unknown, options?: ParseOptions) => A => getSync(AST.to(schema.ast))
>>>>>>> 560011f3

/**
 * @category validation
 * @since 1.0.0
 */
export const validateOption = <A>(
  schema: Schema<A>
): (a: unknown, options?: ParseOptions) => Option<A> => getOption(schema.ast, true)

/**
 * @category validation
 * @since 1.0.0
 */
export const validateEither = <A>(
  schema: Schema<A>
): (a: unknown, options?: ParseOptions) => E.Either<PR.ParseError, A> => getEither(schema.ast, true)

/**
 * @category validation
 * @since 1.0.0
 */
export const validateResult = <A>(
  schema: Schema<A>
): (a: unknown, options?: ParseOptions) => PR.ParseResult<A> => go(schema.ast, true)

/**
 * @category validation
 * @since 1.0.0
 */
export const validatePromise = <A>(
  schema: Schema<A>
): (i: unknown, options?: ParseOptions) => Promise<A> => getPromise(schema.ast, true)

/**
 * @category validation
 * @since 1.0.0
 */
<<<<<<< HEAD
export const validate = <A>(
  schema: Schema<A>
=======
export const validate = <_, A>(
  schema: Schema<_, A>
>>>>>>> 560011f3
): (a: unknown, options?: ParseOptions) => Effect.Effect<never, PR.ParseError, A> =>
  getEffect(schema.ast, true)

/**
 * @category validation
 * @since 1.0.0
 */
export const is = <A>(schema: Schema<A>) => {
  const getEither = validateEither(schema)
  return (a: unknown): a is A => E.isRight(getEither(a))
}

/**
 * @since 1.0.0
 */
export type ToAsserts<S extends Codec<any, any>> = (
  input: unknown,
  options?: ParseOptions
) => asserts input is To<S>

/**
 * @category validation
 * @since 1.0.0
 */
<<<<<<< HEAD
export const asserts = <A>(schema: Schema<A>) => {
=======
export const asserts = <_, A>(schema: Schema<_, A>) => {
>>>>>>> 560011f3
  const get = validateSync(schema)
  return (a: unknown, options?: ParseOptions): asserts a is A => {
    get(a, options)
  }
}

/**
 * @category encoding
 * @since 1.0.0
 */
<<<<<<< HEAD
export const encodeSync = <I, A>(schema: Codec<I, A>): (a: A, options?: ParseOptions) => I =>
  getSync(schema.ast, false)
=======
export const encodeSync = <I, A>(schema: Schema<I, A>): (a: A, options?: ParseOptions) => I =>
  getSync(reverse(schema.ast))
>>>>>>> 560011f3

/**
 * @category encoding
 * @since 1.0.0
 */
export const encodeOption = <I, A>(
  schema: Codec<I, A>
): (input: A, options?: ParseOptions) => Option<I> => getOption(schema.ast, false)

/**
 * @category encoding
 * @since 1.0.0
 */
export const encodeEither = <I, A>(
  schema: Codec<I, A>
): (a: A, options?: ParseOptions) => E.Either<PR.ParseError, I> => getEither(schema.ast, false)

/**
 * @category encoding
 * @since 1.0.0
 */
export const encodeResult = <I, A>(
  schema: Codec<I, A>
): (a: A, options?: ParseOptions) => PR.ParseResult<I> => go(schema.ast, false)

/**
 * @category encoding
 * @since 1.0.0
 */
export const encodePromise = <I, A>(
  schema: Codec<I, A>
): (a: A, options?: ParseOptions) => Promise<I> => getPromise(schema.ast, false)

/**
 * @category encoding
 * @since 1.0.0
 */
export const encode = <I, A>(
<<<<<<< HEAD
  schema: Codec<I, A>
=======
  schema: Schema<I, A>
>>>>>>> 560011f3
): (a: A, options?: ParseOptions) => Effect.Effect<never, PR.ParseError, I> =>
  getEffect(schema.ast, false)

interface ParseEffectOptions extends ParseOptions {
  readonly isEffectAllowed?: boolean
}

interface Parser<I, A> {
  (i: I, options?: ParseEffectOptions): ParseResult<A>
}

<<<<<<< HEAD
/**
 * @since 1.0.0"decoding" | "encoding"
 */
export const defaultParseOption: ParseOptions = {}

const go = (ast: AST.AST, isDecoding: boolean): Parser<any, any> => {
  switch (ast._tag) {
    case "Refinement": {
      if (isDecoding) {
        const from = go(ast.from, true)
        return (i, options) =>
          handleForbidden(
            PR.flatMap(
              from(i, options),
              (a) =>
                O.match(
                  ast.filter(a, options ?? defaultParseOption, ast),
                  {
                    onNone: () => PR.success(a),
                    onSome: PR.fail
                  }
                )
=======
const go = (ast: AST.AST, isBoundary = true): Parser<any, any> => {
  switch (ast._tag) {
    case "Refinement": {
      if (ast.isReversed) {
        const from = go(AST.to(ast), isBoundary)
        const to = go(reverse(dropRightRefinement(ast.from)), false)
        return (i, options) =>
          handleForbidden(PR.flatMap(from(i, options), (a) => to(a, options)), options)
      } else {
        const from = go(ast.from, isBoundary)
        return (i, options) =>
          handleForbidden(PR.flatMap(from(i, options), (a) => ast.decode(a, options)), options)
      }
    }
    case "Transform": {
      const to = go(ast.to, false)
      if (isBoundary) {
        const from = go(ast.from)
        return (i1, options) =>
          handleForbidden(
            PR.flatMap(
              from(i1, options),
              (a) => PR.flatMap(ast.decode(a, options), (i2) => to(i2, options))
>>>>>>> 560011f3
            ),
            options
          )
      } else {
<<<<<<< HEAD
        const from = go(AST.to(ast), true)
        const to = go(dropRightRefinement(ast.from), false)
        return (
          i,
          options
        ) => handleForbidden(PR.flatMap(from(i, options), (a) => to(a, options)), options)
      }
    }
    case "Transform": {
      const decode = getDecode(ast.transformAST, isDecoding)
      const from = isDecoding ? go(ast.from, true) : go(ast.to, false)
      const to = isDecoding ? go(ast.to, true) : go(ast.from, false)
      return (i1, options) =>
        handleForbidden(
          PR.flatMap(
            from(i1, options),
            (a) =>
              PR.flatMap(
                decode(a, options ?? defaultParseOption, ast),
                (i2) => to(i2, options)
              )
          ),
          options
        )
    }
    case "Declaration": {
      if (isDecoding) {
        const parse = ast.decode(...ast.typeParameters)
        return (i, options) =>
          handleForbidden(parse(i, options ?? defaultParseOption, ast), options)
      }
      return PR.success
=======
        return (a, options) =>
          handleForbidden(PR.flatMap(ast.decode(a, options), (i2) => to(i2, options)), options)
      }
    }
    case "Declaration": {
      const decode = ast.decode(...ast.typeParameters)
      return (i, options) => handleForbidden(decode(i, options), options)
>>>>>>> 560011f3
    }
    case "Literal":
      return fromRefinement(ast, (u): u is typeof ast.literal => u === ast.literal)
    case "UniqueSymbol":
      return fromRefinement(ast, (u): u is typeof ast.symbol => u === ast.symbol)
    case "UndefinedKeyword":
      return fromRefinement(ast, P.isUndefined)
    case "VoidKeyword":
      return fromRefinement(ast, P.isUndefined)
    case "NeverKeyword":
      return fromRefinement(ast, P.isNever)
    case "UnknownKeyword":
    case "AnyKeyword":
      return PR.success
    case "StringKeyword":
      return fromRefinement(ast, P.isString)
    case "NumberKeyword":
      return fromRefinement(ast, P.isNumber)
    case "BooleanKeyword":
      return fromRefinement(ast, P.isBoolean)
    case "BigIntKeyword":
      return fromRefinement(ast, P.isBigint)
    case "SymbolKeyword":
      return fromRefinement(ast, P.isSymbol)
    case "ObjectKeyword":
      return fromRefinement(ast, P.isObject)
    case "Enums":
      return fromRefinement(ast, (u): u is any => ast.enums.some(([_, value]) => value === u))
    case "TemplateLiteral": {
      const regex = getTemplateLiteralRegex(ast)
      return fromRefinement(ast, (u): u is any => P.isString(u) && regex.test(u))
    }
    case "Tuple": {
<<<<<<< HEAD
      const elements = ast.elements.map((e) => go(e.type, isDecoding))
      const rest = pipe(
        ast.rest,
        O.map(RA.mapNonEmpty((ast) => go(ast, isDecoding)))
      )
=======
      const elements = ast.elements.map((e) => go(e.type, isBoundary))
      const rest = pipe(ast.rest, O.map(RA.mapNonEmpty((ast) => go(ast))))
>>>>>>> 560011f3
      let requiredLen = ast.elements.filter((e) => !e.isOptional).length
      if (O.isSome(ast.rest)) {
        requiredLen += ast.rest.value.length - 1
      }
      return (input: unknown, options) => {
        if (!Array.isArray(input)) {
          return PR.failure(PR.type(unknownArray, input))
        }
        const allErrors = options?.errors === "all"
        const es: Array<[number, PR.ParseErrors]> = []
        let stepKey = 0
        // ---------------------------------------------
        // handle missing indexes
        // ---------------------------------------------
        const len = input.length
        for (let i = len; i <= requiredLen - 1; i++) {
          const e = PR.index(i, [PR.missing])
          if (allErrors) {
            es.push([stepKey++, e])
            continue
          } else {
            return PR.failure(e)
          }
        }

        // ---------------------------------------------
        // handle excess indexes
        // ---------------------------------------------
        if (O.isNone(ast.rest)) {
          for (let i = ast.elements.length; i <= len - 1; i++) {
            const e = PR.index(i, [PR.unexpected(input[i])])
            if (allErrors) {
              es.push([stepKey++, e])
              continue
            } else {
              return PR.failures(mutableAppend(sortByIndex(es), e))
            }
          }
        }

        const output: Array<[number, any]> = []
        let i = 0
        type State = {
          es: typeof es
          output: typeof output
        }
        let queue: Array<(_: State) => Effect.Effect<never, PR.ParseError, void>> | undefined =
          undefined

        // ---------------------------------------------
        // handle elements
        // ---------------------------------------------
        for (; i < elements.length; i++) {
          if (len < i + 1) {
            // the input element is missing...
            if (ast.elements[i].isOptional) {
              continue
            }
          } else {
            const parser = elements[i]
            const te = parser(input[i], options)
            const eu = PR.eitherOrUndefined(te)
            if (eu) {
              if (E.isLeft(eu)) {
                // the input element is present but is not valid
                const e = PR.index(i, eu.left.errors)
                if (allErrors) {
                  es.push([stepKey++, e])
                  continue
                } else {
                  return PR.failures(mutableAppend(sortByIndex(es), e))
                }
              }
              output.push([stepKey++, eu.right])
            } else {
              const nk = stepKey++
              const index = i
              if (!queue) {
                queue = []
              }
<<<<<<< HEAD
              queue.push(({ es, output }: State) =>
                Effect.flatMap(Effect.either(te), (t) => {
                  if (E.isLeft(t)) {
                    // the input element is present but is not valid
                    const e = PR.index(index, t.left.errors)
                    if (allErrors) {
                      es.push([nk, e])
                      return Effect.unit
                    } else {
                      return PR.failures(mutableAppend(sortByIndex(es), e))
                    }
                  }
                  output.push([nk, t.right])
                  return Effect.unit
                })
=======
              queue.push(
                ({ es, output }: State) =>
                  Effect.flatMap(Effect.either(te), (t) => {
                    if (E.isLeft(t)) {
                      // the input element is present but is not valid
                      const e = PR.index(index, t.left.errors)
                      if (allErrors) {
                        es.push([nk, e])
                        return Effect.unit
                      } else {
                        return PR.failures(mutableAppend(sortByIndex(es), e))
                      }
                    }
                    output.push([nk, t.right])
                    return Effect.unit
                  })
>>>>>>> 560011f3
              )
            }
          }
        }
        // ---------------------------------------------
        // handle rest element
        // ---------------------------------------------
        if (O.isSome(rest)) {
          const head = RA.headNonEmpty(rest.value)
          const tail = RA.tailNonEmpty(rest.value)
          for (; i < len - tail.length; i++) {
            const te = head(input[i], options)
            const eu = PR.eitherOrUndefined(te)
            if (eu) {
              if (E.isLeft(eu)) {
                const e = PR.index(i, eu.left.errors)
                if (allErrors) {
                  es.push([stepKey++, e])
                  continue
                } else {
                  return PR.failures(mutableAppend(sortByIndex(es), e))
                }
              } else {
                output.push([stepKey++, eu.right])
              }
            } else {
              const nk = stepKey++
              const index = i
              if (!queue) {
                queue = []
              }
              queue.push(
                ({ es, output }: State) =>
                  Effect.flatMap(Effect.either(te), (t) => {
                    if (E.isLeft(t)) {
                      const e = PR.index(index, t.left.errors)
                      if (allErrors) {
                        es.push([nk, e])
                        return Effect.unit
                      } else {
                        return PR.failures(mutableAppend(sortByIndex(es), e))
                      }
                    } else {
                      output.push([nk, t.right])
                      return Effect.unit
                    }
                  })
              )
            }
          }
          // ---------------------------------------------
          // handle post rest elements
          // ---------------------------------------------
          for (let j = 0; j < tail.length; j++) {
            i += j
            if (len < i + 1) {
              continue
            } else {
              const te = tail[j](input[i], options)
              const eu = PR.eitherOrUndefined(te)
              if (eu) {
                if (E.isLeft(eu)) {
                  // the input element is present but is not valid
                  const e = PR.index(i, eu.left.errors)
                  if (allErrors) {
                    es.push([stepKey++, e])
                    continue
                  } else {
                    return PR.failures(mutableAppend(sortByIndex(es), e))
                  }
                }
                output.push([stepKey++, eu.right])
              } else {
                const nk = stepKey++
                const index = i
                if (!queue) {
                  queue = []
                }
                queue.push(
                  ({ es, output }: State) =>
                    Effect.flatMap(Effect.either(te), (t) => {
                      if (E.isLeft(t)) {
                        // the input element is present but is not valid
                        const e = PR.index(index, t.left.errors)
                        if (allErrors) {
                          es.push([nk, e])
                          return Effect.unit
                        } else {
                          return PR.failures(mutableAppend(sortByIndex(es), e))
                        }
                      }
                      output.push([nk, t.right])
                      return Effect.unit
                    })
                )
              }
            }
          }
        }

        // ---------------------------------------------
        // compute output
        // ---------------------------------------------
        const computeResult = ({ es, output }: State) =>
          RA.isNonEmptyArray(es) ?
            PR.failures(sortByIndex(es)) :
            PR.success(sortByIndex(output))
        if (queue && queue.length > 0) {
          const cqueue = queue
          return Effect.suspend(() => {
            const state: State = {
              es: Array.from(es),
              output: Array.from(output)
            }
            return Effect.flatMap(
              Effect.forEach(cqueue, (f) => f(state), { concurrency: "unbounded", discard: true }),
              () => computeResult(state)
            )
          })
        }
        return computeResult({ output, es })
      }
    }
    case "TypeLiteral": {
      if (ast.propertySignatures.length === 0 && ast.indexSignatures.length === 0) {
        return fromRefinement(ast, P.isNotNullable)
      }
<<<<<<< HEAD

      const propertySignatures: Array<Parser<any, any>> = []
      const expectedKeys: Record<PropertyKey, null> = {}
      for (const ps of ast.propertySignatures) {
        propertySignatures.push(go(ps.type, isDecoding))
        expectedKeys[ps.name] = null
      }

      const indexSignatures: Array<readonly [Parser<any, any>, Parser<any, any>]> = []
      const expectedKeyTypes: {
        string?: true
        symbol?: true
      } = {}
      for (const is of ast.indexSignatures) {
        indexSignatures.push([
          go(is.parameter, isDecoding),
          go(is.type, isDecoding)
        ])
        const base = AST.getParameterBase(is.parameter)
        if (AST.isSymbolKeyword(base)) {
          expectedKeyTypes.symbol = true
        } else {
          expectedKeyTypes.string = true
        }
      }

=======
      const propertySignatures = ast.propertySignatures.map((ps) => go(ps.type, isBoundary))
      const indexSignatures = ast.indexSignatures.map((is) =>
        [go(is.parameter, isBoundary), go(is.type, isBoundary)] as const
      )
      const parameter = go(AST.createUnion(
        ast.indexSignatures.map((is) => AST.getParameterBase(is.parameter))
      ))
      const expectedKeys: any = {}
      for (let i = 0; i < propertySignatures.length; i++) {
        expectedKeys[ast.propertySignatures[i].name] = null
      }
>>>>>>> 560011f3
      return (input: unknown, options) => {
        if (!P.isRecord(input)) {
          return PR.failure(PR.type(unknownRecord, input))
        }
        const allErrors = options?.errors === "all"
        const es: Array<[number, PR.ParseErrors]> = []
        let stepKey = 0

        // ---------------------------------------------
        // handle excess properties
        // ---------------------------------------------
        const onExcessPropertyError = options?.onExcessProperty === "error"
        if (onExcessPropertyError) {
          for (const key of I.ownKeys(input)) {
            if (!(Object.prototype.hasOwnProperty.call(expectedKeys, key))) {
<<<<<<< HEAD
              if (!(typeof key in expectedKeyTypes)) {
=======
              const te = parameter(key)
              const eu = PR.eitherOrUndefined(te)
              if (eu && E.isLeft(eu)) {
>>>>>>> 560011f3
                const e = PR.key(key, [PR.unexpected(input[key])])
                if (allErrors) {
                  es.push([stepKey++, e])
                  continue
                } else {
                  return PR.failures(mutableAppend(sortByIndex(es), e))
                }
              }
            }
          }
        }

        // ---------------------------------------------
        // handle property signatures
        // ---------------------------------------------
        const output: any = {}
        type State = {
          es: typeof es
          output: typeof output
        }
        let queue:
          | Array<(state: State) => Effect.Effect<never, PR.ParseError, void>>
          | undefined = undefined

        for (let i = 0; i < propertySignatures.length; i++) {
          const ps = ast.propertySignatures[i]
          const parser = propertySignatures[i]
          const name = ps.name
          if (Object.prototype.hasOwnProperty.call(input, name)) {
            const te = parser(input[name], options)
            const eu = PR.eitherOrUndefined(te)
            if (eu) {
              if (E.isLeft(eu)) {
                // the input key is present but is not valid
                const e = PR.key(name, eu.left.errors)
                if (allErrors) {
                  es.push([stepKey++, e])
                  continue
                } else {
                  return PR.failures(mutableAppend(sortByIndex(es), e))
                }
              }
              output[name] = eu.right
            } else {
              const nk = stepKey++
              const index = name
              if (!queue) {
                queue = []
              }
              queue.push(
                ({ es, output }: State) =>
                  Effect.flatMap(Effect.either(te), (t) => {
                    if (E.isLeft(t)) {
                      // the input key is present but is not valid
                      const e = PR.key(index, t.left.errors)
                      if (allErrors) {
                        es.push([nk, e])
                        return Effect.unit
                      } else {
                        return PR.failures(mutableAppend(sortByIndex(es), e))
                      }
                    }
                    output[index] = t.right
                    return Effect.unit
                  })
              )
            }
          } else {
            // ---------------------------------------------
            // handle missing keys
            // ---------------------------------------------
            if (!ps.isOptional) {
              const e = PR.key(name, [PR.missing])
              if (allErrors) {
                es.push([stepKey++, e])
                continue
              } else {
                return PR.failure(e)
              }
            }
          }
        }

        // ---------------------------------------------
        // handle index signatures
        // ---------------------------------------------
        for (let i = 0; i < indexSignatures.length; i++) {
          const parameter = indexSignatures[i][0]
          const type = indexSignatures[i][1]
          const keys = I.getKeysForIndexSignature(input, ast.indexSignatures[i].parameter)
          for (const key of keys) {
<<<<<<< HEAD
=======
            if (Object.prototype.hasOwnProperty.call(expectedKeys, key)) {
              continue
            }
>>>>>>> 560011f3
            // ---------------------------------------------
            // handle keys
            // ---------------------------------------------
            const keu = PR.eitherOrUndefined(parameter(key, options))
            if (keu) {
              if (E.isLeft(keu)) {
                const e = PR.key(key, keu.left.errors)
                if (allErrors) {
                  es.push([stepKey++, e])
                  continue
                } else {
                  return PR.failures(mutableAppend(sortByIndex(es), e))
                }
              }
            }
            // there's no else here because index signature parameters are restricted to primitives

            // ---------------------------------------------
            // handle values
            // ---------------------------------------------
            const vpr = type(input[key], options)
            const veu = PR.eitherOrUndefined(vpr)
            if (veu) {
              if (E.isLeft(veu)) {
                const e = PR.key(key, veu.left.errors)
                if (allErrors) {
                  es.push([stepKey++, e])
                  continue
                } else {
                  return PR.failures(mutableAppend(sortByIndex(es), e))
                }
              } else {
<<<<<<< HEAD
                if (!Object.prototype.hasOwnProperty.call(expectedKeys, key)) {
                  output[key] = veu.right
                }
=======
                output[key] = veu.right
>>>>>>> 560011f3
              }
            } else {
              const nk = stepKey++
              const index = key
              if (!queue) {
                queue = []
              }
              queue.push(
                ({ es, output }: State) =>
                  Effect.flatMap(
                    Effect.either(vpr),
                    (tv) => {
                      if (E.isLeft(tv)) {
                        const e = PR.key(index, tv.left.errors)
                        if (allErrors) {
                          es.push([nk, e])
                          return Effect.unit
                        } else {
                          return PR.failures(mutableAppend(sortByIndex(es), e))
<<<<<<< HEAD
                        }
                      } else {
                        if (!Object.prototype.hasOwnProperty.call(expectedKeys, key)) {
                          output[key] = tv.right
                        }
=======
                        }
                      } else {
                        output[key] = tv.right
>>>>>>> 560011f3
                        return Effect.unit
                      }
                    }
                  )
              )
            }
          }
        }
        // ---------------------------------------------
        // compute output
        // ---------------------------------------------
        const computeResult = ({ es, output }: State) =>
          RA.isNonEmptyArray(es) ?
            PR.failures(sortByIndex(es)) :
            PR.success(output)
        if (queue && queue.length > 0) {
          const cqueue = queue
          return Effect.suspend(() => {
            const state: State = {
              es: Array.from(es),
              output: Object.assign({}, output)
            }
            return Effect.flatMap(
              Effect.forEach(cqueue, (f) => f(state), {
                concurrency: "unbounded",
                discard: true
              }),
              () => computeResult(state)
            )
          })
        }
        return computeResult({ es, output })
      }
    }
    case "Union": {
      const searchTree = _getSearchTree(ast.types)
      const ownKeys = I.ownKeys(searchTree.keys)
      const len = ownKeys.length
      const map = new Map<any, Parser<any, any>>()
      for (let i = 0; i < ast.types.length; i++) {
<<<<<<< HEAD
        map.set(ast.types[i], go(ast.types[i], isDecoding))
=======
        map.set(ast.types[i], go(ast.types[i], true)) // <= this must be true
>>>>>>> 560011f3
      }
      return (input, options) => {
        const es: Array<[number, PR.ParseErrors]> = []
        let stepKey = 0
        let candidates: Array<AST.AST> = []
        if (len > 0) {
          // if there is at least one key then input must be an object
          if (P.isRecord(input)) {
            for (let i = 0; i < len; i++) {
              const name = ownKeys[i]
              const buckets = searchTree.keys[name].buckets
              // for each property that should contain a literal, check if the input contains that property
              if (Object.prototype.hasOwnProperty.call(input, name)) {
                const literal = String(input[name])
                // check that the value obtained from the input for the property corresponds to an existing bucket
                if (Object.prototype.hasOwnProperty.call(buckets, literal)) {
                  // retrive the minimal set of candidates for decoding
                  candidates = candidates.concat(buckets[literal])
                } else {
                  es.push([
                    stepKey++,
                    PR.key(name, [PR.type(
                      searchTree.keys[name].ast,
                      input[name]
                    )])
                  ])
                }
              } else {
                es.push([stepKey++, PR.key(name, [PR.missing])])
              }
            }
          } else {
            es.push([stepKey++, PR.type(unknownRecord, input)])
          }
        }
        if (searchTree.otherwise.length > 0) {
          candidates = candidates.concat(searchTree.otherwise)
        }

        let queue:
          | Array<(state: State) => Effect.Effect<never, PR.ParseError, unknown>>
          | undefined = undefined

        type State = {
          finalResult?: any
          es: typeof es
        }

        for (let i = 0; i < candidates.length; i++) {
          const pr = map.get(candidates[i])!(input, options)
          // the members of a union are ordered based on which one should be decoded first,
          // therefore if one member has added a task, all subsequent members must
          // also add a task to the queue even if they are synchronous
          const eu = !queue || queue.length === 0 ? PR.eitherOrUndefined(pr) : undefined
          if (eu) {
            if (E.isRight(eu)) {
              return PR.success(eu.right)
            } else {
              es.push([stepKey++, PR.unionMember(eu.left.errors)])
            }
          } else {
            const nk = stepKey++
            if (!queue) {
              queue = []
            }
            queue.push(
              (state) =>
                Effect.suspend(() => {
                  if ("finalResult" in state) {
                    return Effect.unit
                  } else {
                    return Effect.flatMap(Effect.either(pr), (t) => {
                      if (E.isRight(t)) {
                        state.finalResult = PR.success(t.right)
                      } else {
                        state.es.push([nk, PR.unionMember(t.left.errors)])
                      }
                      return Effect.unit
                    })
                  }
                })
<<<<<<< HEAD
            )
          }
        }

        // ---------------------------------------------
        // compute output
        // ---------------------------------------------
        const computeResult = (es: State["es"]) =>
          RA.isNonEmptyArray(es) ?
            PR.failures(sortByIndex(es)) :
            // this should never happen
            PR.failure(PR.type(AST.neverKeyword, input))

        if (queue && queue.length > 0) {
          const cqueue = queue
          return Effect.suspend(() => {
            const state: State = { es: Array.from(es) }
            return Effect.flatMap(
              Effect.forEach(cqueue, (f) => f(state), {
                concurrency: 1,
                discard: true
              }),
              () => {
                if ("finalResult" in state) {
                  return state.finalResult
                }
                return computeResult(state.es)
              }
            )
          })
        }
        return computeResult(es)
      }
    }
    case "Lazy": {
      const get = I.memoizeThunk(() => go(ast.f(), isDecoding))
      return (a, options) => get()(a, options)
=======
            )
          }
        }

        // ---------------------------------------------
        // compute output
        // ---------------------------------------------
        const computeResult = (es: State["es"]) =>
          RA.isNonEmptyArray(es) ?
            PR.failures(sortByIndex(es)) :
            // this should never happen
            PR.failure(PR.type(AST.neverKeyword, input))

        if (queue && queue.length > 0) {
          const cqueue = queue
          return Effect.suspend(() => {
            const state: State = { es: Array.from(es) }
            return Effect.flatMap(
              Effect.forEach(cqueue, (f) => f(state), {
                concurrency: 1,
                discard: true
              }),
              () => {
                if ("finalResult" in state) {
                  return state.finalResult
                }
                return computeResult(state.es)
              }
            )
          })
        }
        return computeResult(es)
      }
>>>>>>> 560011f3
    }
    case "Lazy": {
      const get = I.memoizeThunk(() => go(ast.f(), isBoundary))
      return (a, options) => get()(a, options)
    }
  }
}

const fromRefinement = <A>(ast: AST.AST, refinement: (u: unknown) => u is A): Parser<unknown, A> =>
  (u) => refinement(u) ? PR.success(u) : PR.failure(PR.type(ast, u))

/** @internal */
export const _getLiterals = (
  ast: AST.AST
): ReadonlyArray<[PropertyKey, AST.Literal]> => {
  switch (ast._tag) {
    case "Declaration":
      return _getLiterals(ast.type)
    case "TypeLiteral": {
      const out: Array<[PropertyKey, AST.Literal]> = []
      for (let i = 0; i < ast.propertySignatures.length; i++) {
        const propertySignature = ast.propertySignatures[i]
        const type = AST.from(propertySignature.type)
        if (AST.isLiteral(type) && !propertySignature.isOptional) {
          out.push([propertySignature.name, type])
        }
      }
      return out
    }
    case "Refinement":
    case "Transform":
      return _getLiterals(ast.from)
  }
  return []
}

/**
 * The purpose of the algorithm is to narrow down the pool of possible candidates for decoding as much as possible.
 *
 * This function separates the schemas into two groups, `keys` and `otherwise`:
 *
 * - `keys`: the schema has at least one property with a literal value
 * - `otherwise`: the schema has no properties with a literal value
 *
 * If a schema has at least one property with a literal value, so it ends up in `keys`, first a namespace is created for
 * the name of the property containing the literal, and then within this namespace a "bucket" is created for the literal
 * value in which to store all the schemas that have the same property and literal value.
 *
 * @internal
 */
export const _getSearchTree = (
  members: ReadonlyArray<AST.AST>
): {
  keys: {
    readonly [key: PropertyKey]: {
      buckets: { [literal: string]: ReadonlyArray<AST.AST> }
      ast: AST.AST // this is for error messages
    }
  }
  otherwise: ReadonlyArray<AST.AST>
} => {
  const keys: {
    [key: PropertyKey]: {
      buckets: { [literal: string]: Array<AST.AST> }
      ast: AST.AST
    }
  } = {}
  const otherwise: Array<AST.AST> = []
  for (let i = 0; i < members.length; i++) {
    const member = members[i]
    const tags = _getLiterals(member)
    if (tags.length > 0) {
      for (let j = 0; j < tags.length; j++) {
        const [key, literal] = tags[j]
        const hash = String(literal.literal)
        keys[key] = keys[key] || { buckets: {}, ast: AST.neverKeyword }
        const buckets = keys[key].buckets
        if (Object.prototype.hasOwnProperty.call(buckets, hash)) {
          if (j < tags.length - 1) {
            continue
          }
          buckets[hash].push(member)
          keys[key].ast = AST.createUnion([keys[key].ast, literal])
        } else {
          buckets[hash] = [member]
          keys[key].ast = AST.createUnion([keys[key].ast, literal])
          break
        }
      }
    } else {
      otherwise.push(member)
    }
  }
  return { keys, otherwise }
}

const dropRightRefinement = (ast: AST.AST): AST.AST =>
  AST.isRefinement(ast) ? dropRightRefinement(ast.from) : ast

const handleForbidden = <A>(
  conditional: ParseResult<A>,
  options?: ParseEffectOptions
): ParseResult<A> => {
  const eu = PR.eitherOrUndefined(conditional)
  return eu ? eu : options?.isEffectAllowed === true ? conditional : PR.failure(PR.forbidden)
}

const unknownArray = AST.createTuple([], O.some([AST.unknownKeyword]), true, {
  [AST.DescriptionAnnotationId]: "a generic array"
})

const unknownRecord = AST.createTypeLiteral([], [
  AST.createIndexSignature(AST.stringKeyword, AST.unknownKeyword, true),
  AST.createIndexSignature(AST.symbolKeyword, AST.unknownKeyword, true)
], {
  [AST.DescriptionAnnotationId]: "a generic object"
})

const mutableAppend = <A>(self: Array<A>, a: A): NonEmptyReadonlyArray<A> => {
  self.push(a)
  return self as any
}

const getTemplateLiteralRegex = (ast: AST.TemplateLiteral): RegExp => {
  let pattern = `^${ast.head}`
  for (const span of ast.spans) {
    if (AST.isStringKeyword(span.type)) {
      pattern += ".*"
    } else if (AST.isNumberKeyword(span.type)) {
      pattern += "-?\\d+(\\.\\d+)?"
    }
    pattern += span.literal
  }
  pattern += "$"
  return new RegExp(pattern)
}

function sortByIndex<T>(es: RA.NonEmptyArray<[number, T]>): RA.NonEmptyArray<T>
function sortByIndex<T>(es: Array<[number, T]>): Array<T>
function sortByIndex(es: Array<[number, any]>): any {
  return es.sort(([a], [b]) => a > b ? 1 : a < b ? -1 : 0).map(([_, a]) => a)
}

// -------------------------------------------------------------------------------------
// transformations interpreter
// -------------------------------------------------------------------------------------

const isFinalPropertySignatureTransformation = (
  ast: AST.FinalPropertySignatureTransformation | AST.TransformAST
): ast is AST.FinalPropertySignatureTransformation =>
  ast._tag === "FinalPropertySignatureTransformation"

/** @internal */
export const getDecode = (
  transform: AST.TransformAST,
  isDecoding: boolean
): (input: any, options: ParseOptions, self: AST.AST) => ParseResult<any> => {
  switch (transform._tag) {
    case "FinalTransformation":
      return isDecoding ? transform.decode : transform.encode
    case "ComposeTransformation":
      return PR.success
    case "TypeLiteralTransformation":
      return (input, options, ast) => {
        let out: PR.ParseResult<any> = E.right(input)

        // ---------------------------------------------
        // handle property signature transformations
        // ---------------------------------------------
        for (const pst of transform.propertySignatureTransformations) {
          const [from, to] = isDecoding ?
            [pst.from, pst.to] :
            [pst.to, pst.from]
          const t = pst.transformation
          if (isFinalPropertySignatureTransformation(t)) {
            const parse = isDecoding ? t.decode : t.encode
            const f = (input: any) => {
              const o = parse(
                Object.prototype.hasOwnProperty.call(input, from) ?
                  O.some(input[from]) :
                  O.none()
              )
              if (O.isSome(o)) {
                input[to] = o.value
              } else {
                delete input[from]
              }
              return input
            }
            out = PR.map(out, f)
          } else {
            const parse = getDecode(t, isDecoding)
            out = PR.flatMap(
              out,
              (input) =>
                PR.bimap(
                  parse(input[from], options, ast),
                  (e) => PR.parseError([PR.key(from, e.errors)]),
                  (value) => {
                    input[to] = value
                    return input
                  }
                )
            )
          }
        }
        return out
      }
  }
}<|MERGE_RESOLUTION|>--- conflicted
+++ resolved
@@ -19,13 +19,8 @@
 import type { Schema } from "@effect/schema/Schema"
 import { formatErrors } from "@effect/schema/TreeFormatter"
 
-<<<<<<< HEAD
 const getSync = (ast: AST.AST, isDecoding: boolean) => {
   const parser = go(ast, isDecoding)
-=======
-const getSync = (ast: AST.AST) => {
-  const parser = go(ast)
->>>>>>> 560011f3
   return (input: unknown, options?: ParseOptions) => {
     const result = parser(input, options)
     // @ts-expect-error
@@ -37,13 +32,8 @@
   }
 }
 
-<<<<<<< HEAD
 const getOption = (ast: AST.AST, isDecoding: boolean) => {
   const parser = getEither(ast, isDecoding)
-=======
-const getOption = (ast: AST.AST) => {
-  const parser = getEither(ast)
->>>>>>> 560011f3
   return (input: unknown, options?: ParseOptions): O.Option<any> =>
     O.getRight(parser(input, options))
 }
@@ -69,13 +59,8 @@
  * @category parsing
  * @since 1.0.0
  */
-<<<<<<< HEAD
 export const parseSync = <I, A>(schema: Codec<I, A>): (i: unknown, options?: ParseOptions) => A =>
   getSync(schema.ast, true)
-=======
-export const parseSync = <_, A>(schema: Schema<_, A>): (i: unknown, options?: ParseOptions) => A =>
-  getSync(schema.ast)
->>>>>>> 560011f3
 
 /**
  * @category parsing
@@ -113,13 +98,8 @@
  * @category parsing
  * @since 1.0.0
  */
-<<<<<<< HEAD
 export const parse = <I, A>(
   schema: Codec<I, A>
-=======
-export const parse = <_, A>(
-  schema: Schema<_, A>
->>>>>>> 560011f3
 ): (i: unknown, options?: ParseOptions) => Effect.Effect<never, PR.ParseError, A> =>
   getEffect(schema.ast, true)
 
@@ -127,11 +107,7 @@
  * @category decoding
  * @since 1.0.0
  */
-<<<<<<< HEAD
 export const decodeSync: <I, A>(schema: Codec<I, A>) => (i: I, options?: ParseOptions) => A =
-=======
-export const decodeSync: <I, A>(schema: Schema<I, A>) => (i: I, options?: ParseOptions) => A =
->>>>>>> 560011f3
   parseSync
 
 /**
@@ -171,26 +147,15 @@
  * @since 1.0.0
  */
 export const decode: <I, A>(
-<<<<<<< HEAD
   schema: Codec<I, A>
 ) => (i: I, options?: ParseOptions) => Effect.Effect<never, PR.ParseError, A> = parse
-=======
-  schema: Schema<I, A>
-) => (i: I, options?: ParseOptions | undefined) => Effect.Effect<never, PR.ParseError, A> = parse
->>>>>>> 560011f3
 
 /**
  * @category validation
  * @since 1.0.0
  */
-<<<<<<< HEAD
 export const validateSync = <A>(schema: Schema<A>): (a: unknown, options?: ParseOptions) => A =>
   getSync(schema.ast, true)
-=======
-export const validateSync = <_, A>(
-  schema: Schema<_, A>
-): (a: unknown, options?: ParseOptions) => A => getSync(AST.to(schema.ast))
->>>>>>> 560011f3
 
 /**
  * @category validation
@@ -228,13 +193,8 @@
  * @category validation
  * @since 1.0.0
  */
-<<<<<<< HEAD
 export const validate = <A>(
   schema: Schema<A>
-=======
-export const validate = <_, A>(
-  schema: Schema<_, A>
->>>>>>> 560011f3
 ): (a: unknown, options?: ParseOptions) => Effect.Effect<never, PR.ParseError, A> =>
   getEffect(schema.ast, true)
 
@@ -259,11 +219,7 @@
  * @category validation
  * @since 1.0.0
  */
-<<<<<<< HEAD
 export const asserts = <A>(schema: Schema<A>) => {
-=======
-export const asserts = <_, A>(schema: Schema<_, A>) => {
->>>>>>> 560011f3
   const get = validateSync(schema)
   return (a: unknown, options?: ParseOptions): asserts a is A => {
     get(a, options)
@@ -274,13 +230,8 @@
  * @category encoding
  * @since 1.0.0
  */
-<<<<<<< HEAD
 export const encodeSync = <I, A>(schema: Codec<I, A>): (a: A, options?: ParseOptions) => I =>
   getSync(schema.ast, false)
-=======
-export const encodeSync = <I, A>(schema: Schema<I, A>): (a: A, options?: ParseOptions) => I =>
-  getSync(reverse(schema.ast))
->>>>>>> 560011f3
 
 /**
  * @category encoding
@@ -319,11 +270,7 @@
  * @since 1.0.0
  */
 export const encode = <I, A>(
-<<<<<<< HEAD
-  schema: Codec<I, A>
-=======
-  schema: Schema<I, A>
->>>>>>> 560011f3
+  schema: Codec<I, A>
 ): (a: A, options?: ParseOptions) => Effect.Effect<never, PR.ParseError, I> =>
   getEffect(schema.ast, false)
 
@@ -335,7 +282,6 @@
   (i: I, options?: ParseEffectOptions): ParseResult<A>
 }
 
-<<<<<<< HEAD
 /**
  * @since 1.0.0"decoding" | "encoding"
  */
@@ -358,36 +304,10 @@
                     onSome: PR.fail
                   }
                 )
-=======
-const go = (ast: AST.AST, isBoundary = true): Parser<any, any> => {
-  switch (ast._tag) {
-    case "Refinement": {
-      if (ast.isReversed) {
-        const from = go(AST.to(ast), isBoundary)
-        const to = go(reverse(dropRightRefinement(ast.from)), false)
-        return (i, options) =>
-          handleForbidden(PR.flatMap(from(i, options), (a) => to(a, options)), options)
-      } else {
-        const from = go(ast.from, isBoundary)
-        return (i, options) =>
-          handleForbidden(PR.flatMap(from(i, options), (a) => ast.decode(a, options)), options)
-      }
-    }
-    case "Transform": {
-      const to = go(ast.to, false)
-      if (isBoundary) {
-        const from = go(ast.from)
-        return (i1, options) =>
-          handleForbidden(
-            PR.flatMap(
-              from(i1, options),
-              (a) => PR.flatMap(ast.decode(a, options), (i2) => to(i2, options))
->>>>>>> 560011f3
             ),
             options
           )
       } else {
-<<<<<<< HEAD
         const from = go(AST.to(ast), true)
         const to = go(dropRightRefinement(ast.from), false)
         return (
@@ -420,15 +340,6 @@
           handleForbidden(parse(i, options ?? defaultParseOption, ast), options)
       }
       return PR.success
-=======
-        return (a, options) =>
-          handleForbidden(PR.flatMap(ast.decode(a, options), (i2) => to(i2, options)), options)
-      }
-    }
-    case "Declaration": {
-      const decode = ast.decode(...ast.typeParameters)
-      return (i, options) => handleForbidden(decode(i, options), options)
->>>>>>> 560011f3
     }
     case "Literal":
       return fromRefinement(ast, (u): u is typeof ast.literal => u === ast.literal)
@@ -462,16 +373,11 @@
       return fromRefinement(ast, (u): u is any => P.isString(u) && regex.test(u))
     }
     case "Tuple": {
-<<<<<<< HEAD
       const elements = ast.elements.map((e) => go(e.type, isDecoding))
       const rest = pipe(
         ast.rest,
         O.map(RA.mapNonEmpty((ast) => go(ast, isDecoding)))
       )
-=======
-      const elements = ast.elements.map((e) => go(e.type, isBoundary))
-      const rest = pipe(ast.rest, O.map(RA.mapNonEmpty((ast) => go(ast))))
->>>>>>> 560011f3
       let requiredLen = ast.elements.filter((e) => !e.isOptional).length
       if (O.isSome(ast.rest)) {
         requiredLen += ast.rest.value.length - 1
@@ -552,7 +458,6 @@
               if (!queue) {
                 queue = []
               }
-<<<<<<< HEAD
               queue.push(({ es, output }: State) =>
                 Effect.flatMap(Effect.either(te), (t) => {
                   if (E.isLeft(t)) {
@@ -568,24 +473,6 @@
                   output.push([nk, t.right])
                   return Effect.unit
                 })
-=======
-              queue.push(
-                ({ es, output }: State) =>
-                  Effect.flatMap(Effect.either(te), (t) => {
-                    if (E.isLeft(t)) {
-                      // the input element is present but is not valid
-                      const e = PR.index(index, t.left.errors)
-                      if (allErrors) {
-                        es.push([nk, e])
-                        return Effect.unit
-                      } else {
-                        return PR.failures(mutableAppend(sortByIndex(es), e))
-                      }
-                    }
-                    output.push([nk, t.right])
-                    return Effect.unit
-                  })
->>>>>>> 560011f3
               )
             }
           }
@@ -713,7 +600,6 @@
       if (ast.propertySignatures.length === 0 && ast.indexSignatures.length === 0) {
         return fromRefinement(ast, P.isNotNullable)
       }
-<<<<<<< HEAD
 
       const propertySignatures: Array<Parser<any, any>> = []
       const expectedKeys: Record<PropertyKey, null> = {}
@@ -740,19 +626,6 @@
         }
       }
 
-=======
-      const propertySignatures = ast.propertySignatures.map((ps) => go(ps.type, isBoundary))
-      const indexSignatures = ast.indexSignatures.map((is) =>
-        [go(is.parameter, isBoundary), go(is.type, isBoundary)] as const
-      )
-      const parameter = go(AST.createUnion(
-        ast.indexSignatures.map((is) => AST.getParameterBase(is.parameter))
-      ))
-      const expectedKeys: any = {}
-      for (let i = 0; i < propertySignatures.length; i++) {
-        expectedKeys[ast.propertySignatures[i].name] = null
-      }
->>>>>>> 560011f3
       return (input: unknown, options) => {
         if (!P.isRecord(input)) {
           return PR.failure(PR.type(unknownRecord, input))
@@ -768,13 +641,7 @@
         if (onExcessPropertyError) {
           for (const key of I.ownKeys(input)) {
             if (!(Object.prototype.hasOwnProperty.call(expectedKeys, key))) {
-<<<<<<< HEAD
               if (!(typeof key in expectedKeyTypes)) {
-=======
-              const te = parameter(key)
-              const eu = PR.eitherOrUndefined(te)
-              if (eu && E.isLeft(eu)) {
->>>>>>> 560011f3
                 const e = PR.key(key, [PR.unexpected(input[key])])
                 if (allErrors) {
                   es.push([stepKey++, e])
@@ -866,12 +733,6 @@
           const type = indexSignatures[i][1]
           const keys = I.getKeysForIndexSignature(input, ast.indexSignatures[i].parameter)
           for (const key of keys) {
-<<<<<<< HEAD
-=======
-            if (Object.prototype.hasOwnProperty.call(expectedKeys, key)) {
-              continue
-            }
->>>>>>> 560011f3
             // ---------------------------------------------
             // handle keys
             // ---------------------------------------------
@@ -904,13 +765,9 @@
                   return PR.failures(mutableAppend(sortByIndex(es), e))
                 }
               } else {
-<<<<<<< HEAD
                 if (!Object.prototype.hasOwnProperty.call(expectedKeys, key)) {
                   output[key] = veu.right
                 }
-=======
-                output[key] = veu.right
->>>>>>> 560011f3
               }
             } else {
               const nk = stepKey++
@@ -930,17 +787,11 @@
                           return Effect.unit
                         } else {
                           return PR.failures(mutableAppend(sortByIndex(es), e))
-<<<<<<< HEAD
                         }
                       } else {
                         if (!Object.prototype.hasOwnProperty.call(expectedKeys, key)) {
                           output[key] = tv.right
                         }
-=======
-                        }
-                      } else {
-                        output[key] = tv.right
->>>>>>> 560011f3
                         return Effect.unit
                       }
                     }
@@ -981,11 +832,7 @@
       const len = ownKeys.length
       const map = new Map<any, Parser<any, any>>()
       for (let i = 0; i < ast.types.length; i++) {
-<<<<<<< HEAD
         map.set(ast.types[i], go(ast.types[i], isDecoding))
-=======
-        map.set(ast.types[i], go(ast.types[i], true)) // <= this must be true
->>>>>>> 560011f3
       }
       return (input, options) => {
         const es: Array<[number, PR.ParseErrors]> = []
@@ -1067,7 +914,6 @@
                     })
                   }
                 })
-<<<<<<< HEAD
             )
           }
         }
@@ -1105,41 +951,6 @@
     case "Lazy": {
       const get = I.memoizeThunk(() => go(ast.f(), isDecoding))
       return (a, options) => get()(a, options)
-=======
-            )
-          }
-        }
-
-        // ---------------------------------------------
-        // compute output
-        // ---------------------------------------------
-        const computeResult = (es: State["es"]) =>
-          RA.isNonEmptyArray(es) ?
-            PR.failures(sortByIndex(es)) :
-            // this should never happen
-            PR.failure(PR.type(AST.neverKeyword, input))
-
-        if (queue && queue.length > 0) {
-          const cqueue = queue
-          return Effect.suspend(() => {
-            const state: State = { es: Array.from(es) }
-            return Effect.flatMap(
-              Effect.forEach(cqueue, (f) => f(state), {
-                concurrency: 1,
-                discard: true
-              }),
-              () => {
-                if ("finalResult" in state) {
-                  return state.finalResult
-                }
-                return computeResult(state.es)
-              }
-            )
-          })
-        }
-        return computeResult(es)
-      }
->>>>>>> 560011f3
     }
     case "Lazy": {
       const get = I.memoizeThunk(() => go(ast.f(), isBoundary))
