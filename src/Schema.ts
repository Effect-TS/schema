--- conflicted
+++ resolved
@@ -3010,15 +3010,7 @@
       : ParseResult.fail(ParseResult.type(ast, u)),
   {
     [AST.IdentifierAnnotationId]: "Duration",
-<<<<<<< HEAD
-    [hooks.PrettyHookId]: (): Pretty.Pretty<Duration.Duration> =>
-      Duration.match({
-        onMillis: (_) => `Duration.millis(${_})`,
-        onNanos: (_) => `Duration.nanos(${_})`
-      }),
-=======
-    [hooks.PrettyHookId]: (): Pretty<Duration.Duration> => (duration) => String(duration),
->>>>>>> 88f61ccf
+    [hooks.PrettyHookId]: (): Pretty.Pretty<Duration.Duration> => (duration) => String(duration),
     [hooks.ArbitraryHookId]: (): Arbitrary<Duration.Duration> => (fc) =>
       fc.oneof(
         fc.constant(Duration.infinity),
