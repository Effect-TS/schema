--- conflicted
+++ resolved
@@ -5,8 +5,7 @@
 /**
  * @since 1.0.0
  */
-<<<<<<< HEAD
-=======
+
 export type Brand = ReadonlyArray<string>
 
 /**
@@ -17,17 +16,6 @@
 /**
  * @since 1.0.0
  */
-export type Custom = unknown
-
-/**
- * @since 1.0.0
- */
-export const CustomId = "@fp-ts/schema/annotation/CustomId"
-
-/**
- * @since 1.0.0
- */
->>>>>>> 392e8c38
 export type Message<A> = (a: A) => string
 
 /**
