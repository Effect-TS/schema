/**
 * @since 1.0.0
 */

import { pipe } from "@effect/data/Function"
import * as N from "@effect/data/Number"
import * as I from "@fp-ts/schema/internal/common"
import type { AnnotationOptions, Schema } from "@fp-ts/schema/Schema"

/**
 * @since 1.0.0
 */
export const FiniteId = "@fp-ts/schema/data/Number/FiniteId"

/**
 * @since 1.0.0
 */
export const GreaterThanId = "@fp-ts/schema/data/Number/GreaterThanId"

/**
 * @since 1.0.0
 */
export const GreaterThanOrEqualToId = "@fp-ts/schema/data/Number/GreaterThanOrEqualToId"

/**
 * @since 1.0.0
 */
export const LessThanId = "@fp-ts/schema/data/Number/LessThanId"

/**
 * @since 1.0.0
 */
export const LessThanOrEqualToId = "@fp-ts/schema/data/Number/LessThanOrEqualToId"

/**
 * @since 1.0.0
 */
export const MultipleOfId = "@fp-ts/schema/data/Number/MultipleOfId"

/**
 * @since 1.0.0
 */
export const IntId = "@fp-ts/schema/data/Number/IntId"

/**
 * @since 1.0.0
 */
export const NonNaNId = "@fp-ts/schema/data/Number/NonNaNId"

/**
 * @since 1.0.0
 */
export const PositiveId = "@fp-ts/schema/data/Number/PositiveId"

/**
 * @since 1.0.0
 */
export const NegativeId = "@fp-ts/schema/data/Number/NegativeId"

/**
 * @since 1.0.0
 */
export const NonPositiveId = "@fp-ts/schema/data/Number/NonPositiveId"

/**
 * @since 1.0.0
 */
export const NonNegativeId = "@fp-ts/schema/data/Number/NonNegativeId"

/**
 * @since 1.0.0
 */
export const finite = <A extends number>(annotationOptions?: AnnotationOptions<A>) =>
  (self: Schema<A>): Schema<A> =>
    pipe(
      self,
      I.filter((a): a is A => Number.isFinite(a), {
        id: FiniteId,
        description: "a finite number",
        ...annotationOptions
      })
    )

/**
 * @since 1.0.0
 */
export const greaterThan = <A extends number>(
  min: number,
  annotationOptions?: AnnotationOptions<A>
) =>
  (self: Schema<A>): Schema<A> =>
    pipe(
      self,
      I.filter((a): a is A => a > min, {
        id: GreaterThanId,
        description: `a number greater than ${min}`,
        jsonSchema: { exclusiveMinimum: min },
        ...annotationOptions
      })
    )

/**
 * @since 1.0.0
 */
export const greaterThanOrEqualTo = <A extends number>(
  min: number,
  annotationOptions?: AnnotationOptions<A>
) =>
  (self: Schema<A>): Schema<A> =>
    pipe(
      self,
      I.filter((a): a is A => a >= min, {
        id: GreaterThanOrEqualToId,
        description: `a number greater than or equal to ${min}`,
        jsonSchema: { minimum: min },
        ...annotationOptions
      })
    )

/**
 * @since 1.0.0
 */
export const multipleOf = <A extends number>(
  divisor: number,
  annotationOptions?: AnnotationOptions<A>
) =>
  (self: Schema<A>): Schema<A> =>
    pipe(
      self,
<<<<<<< HEAD
      I.filter((a): a is A => floatSafeRemainder(a, divisor) === 0, {
        id: MultipleOfId,
=======
      I.filter((a): a is A => N.remainder(a, divisor) === 0, {
>>>>>>> 392e8c38
        description: `a number divisible by ${divisor}`,
        jsonSchema: { multipleOf: Math.abs(divisor) }, // spec requires positive divisor
        ...annotationOptions
      })
    )

/**
 * @since 1.0.0
 */
export const int = <A extends number>(annotationOptions?: AnnotationOptions<A>) =>
  (self: Schema<A>): Schema<A> =>
    pipe(
      self,
      I.filter((a): a is A => Number.isInteger(a), {
        id: IntId,
        description: "integer",
        jsonSchema: { type: "integer" },
        ...annotationOptions
      })
    )

/**
 * @since 1.0.0
 */
export const lessThan = <A extends number>(max: number, annotationOptions?: AnnotationOptions<A>) =>
  (self: Schema<A>): Schema<A> =>
    pipe(
      self,
      I.filter((a): a is A => a < max, {
        id: LessThanId,
        description: `a number less than ${max}`,
        jsonSchema: { exclusiveMaximum: max },
        ...annotationOptions
      })
    )

/**
 * @since 1.0.0
 */
export const lessThanOrEqualTo = <A extends number>(
  max: number,
  annotationOptions?: AnnotationOptions<A>
) =>
  (self: Schema<A>): Schema<A> =>
    pipe(
      self,
      I.filter((a): a is A => a <= max, {
        id: LessThanOrEqualToId,
        description: `a number less than or equal to ${max}`,
        jsonSchema: { maximum: max },
        ...annotationOptions
      })
    )

/**
 * @since 1.0.0
 */
export const between = <A extends number>(
  min: number,
  max: number,
  annotationOptions?: AnnotationOptions<A>
) =>
  (self: Schema<A>): Schema<A> =>
    pipe(
      self,
      I.filter((a): a is A => a >= min && a <= max, {
        description: `a number between ${min} and ${max}`,
        jsonSchema: { maximum: max, minimum: max },
        ...annotationOptions
      })
    )

/**
 * @since 1.0.0
 */
export const nonNaN = <A extends number>(annotationOptions?: AnnotationOptions<A>) =>
  (self: Schema<A>): Schema<A> =>
    pipe(
      self,
      I.filter((a): a is A => !Number.isNaN(a), {
        id: NonNaNId,
        description: "a number NaN excluded",
        ...annotationOptions
      })
    )

/**
 * @since 1.0.0
 */
export const positive = <A extends number>(
  annotationOptions?: AnnotationOptions<A>
): (self: Schema<A>) => Schema<A> =>
  greaterThan(0, {
    id: PositiveId,
    description: "a positive number",
    ...annotationOptions
  })

/**
 * @since 1.0.0
 */
export const negative = <A extends number>(
  annotationOptions?: AnnotationOptions<A>
): (self: Schema<A>) => Schema<A> =>
  lessThan(0, {
    id: NegativeId,
    description: "a negative number",
    ...annotationOptions
  })

/**
 * @since 1.0.0
 */
export const nonNegative = <A extends number>(
  annotationOptions?: AnnotationOptions<A>
): (self: Schema<A>) => Schema<A> =>
  greaterThanOrEqualTo(0, {
    id: NonNegativeId,
    description: "a non-negative number",
    ...annotationOptions
  })

/**
 * @since 1.0.0
 */
export const nonPositive = <A extends number>(
  annotationOptions?: AnnotationOptions<A>
): (self: Schema<A>) => Schema<A> =>
  lessThanOrEqualTo(0, {
    id: NonPositiveId,
    description: "a non-positive number",
    ...annotationOptions
  })<|MERGE_RESOLUTION|>--- conflicted
+++ resolved
@@ -127,12 +127,8 @@
   (self: Schema<A>): Schema<A> =>
     pipe(
       self,
-<<<<<<< HEAD
-      I.filter((a): a is A => floatSafeRemainder(a, divisor) === 0, {
+      I.filter((a): a is A => N.remainder(a, divisor) === 0, {
         id: MultipleOfId,
-=======
-      I.filter((a): a is A => N.remainder(a, divisor) === 0, {
->>>>>>> 392e8c38
         description: `a number divisible by ${divisor}`,
         jsonSchema: { multipleOf: Math.abs(divisor) }, // spec requires positive divisor
         ...annotationOptions
