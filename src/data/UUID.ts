--- conflicted
+++ resolved
@@ -2,13 +2,8 @@
  * @since 1.0.0
  */
 
-<<<<<<< HEAD
-import { pipe } from "@fp-ts/core/Function"
 import * as A from "@fp-ts/schema/annotation/AST"
-=======
 import { pipe } from "@effect/data/Function"
-import { CustomId } from "@fp-ts/schema/annotation/AST"
->>>>>>> 392e8c38
 import * as H from "@fp-ts/schema/annotation/Hook"
 import { make } from "@fp-ts/schema/Arbitrary"
 import * as S from "@fp-ts/schema/Schema"
