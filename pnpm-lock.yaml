--- conflicted
+++ resolved
@@ -9,13 +9,8 @@
     specifier: ^0.16.0
     version: 0.16.0
   '@effect/io':
-<<<<<<< HEAD
     specifier: ^0.35.1
     version: 0.35.1
-=======
-    specifier: ^0.35.0
-    version: 0.35.0
->>>>>>> 68ed9f25
   fast-check:
     specifier: ^3.11.0
     version: 3.11.0
@@ -814,13 +809,8 @@
       - '@types/node'
     dev: true
 
-<<<<<<< HEAD
   /@effect/io@0.35.1:
     resolution: {integrity: sha512-kSYaYXSzBkDdtEgBOBZTOsF+7D9HRiMNwkDTGRARRow/5zXJVZxHxDAZJdA/3Am7irCD7yeDDsxsMVwqgfJdYg==}
-=======
-  /@effect/io@0.35.0:
-    resolution: {integrity: sha512-6OgaG8+V8Acqy/JI75TNcYJXoLZMTXpRESw5CngVKxuxD6qQJiPia1cxhkfS2v5CmSLt4ZgP4u6gQtWKIYo7Lg==}
->>>>>>> 68ed9f25
     dependencies:
       '@effect/data': 0.16.0
     dev: false
