--- conflicted
+++ resolved
@@ -372,11 +372,6 @@
   - [FromStruct (type alias)](#fromstruct-type-alias)
   - [Join (type alias)](#join-type-alias)
   - [JsonOptions (type alias)](#jsonoptions-type-alias)
-<<<<<<< HEAD
-  - [Mutable (type alias)](#mutable-type-alias)
-=======
-  - [OptionalPropertySignature (interface)](#optionalpropertysignature-interface)
->>>>>>> e9f8cb78
   - [PropertySignature (interface)](#propertysignature-interface)
   - [Schema (namespace)](#schema-namespace)
     - [Variance (interface)](#variance-interface)
@@ -4400,31 +4395,6 @@
 
 Added in v1.0.0
 
-<<<<<<< HEAD
-## Mutable (type alias)
-
-Make all properties in T mutable
-=======
-## OptionalPropertySignature (interface)
->>>>>>> e9f8cb78
-
-**Signature**
-
-```ts
-<<<<<<< HEAD
-export type Mutable<T> = {
-  -readonly [P in keyof T]: T[P]
-=======
-export interface OptionalPropertySignature<From, FromIsOptional, To, ToIsOptional>
-  extends PropertySignature<From, FromIsOptional, To, ToIsOptional> {
-  readonly withDefault: (value: () => To) => PropertySignature<From, true, To, false>
-  readonly toOption: () => PropertySignature<From, true, Option.Option<To>, false>
->>>>>>> e9f8cb78
-}
-```
-
-Added in v1.0.0
-
 ## PropertySignature (interface)
 
 **Signature**
