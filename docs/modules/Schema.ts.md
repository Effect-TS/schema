--- conflicted
+++ resolved
@@ -84,26 +84,8 @@
   - [propertySignature](#propertysignature)
   - [templateLiteral](#templateliteral)
   - [uniqueSymbol](#uniquesymbol)
-<<<<<<< HEAD
 - [guards](#guards)
   - [is](#is)
-=======
-- [decoding](#decoding)
-  - [decode](#decode)
-  - [decodeEither](#decodeeither)
-  - [decodeOption](#decodeoption)
-  - [decodePromise](#decodepromise)
-  - [decodeResult](#decoderesult)
-  - [decodeSync](#decodesync)
-- [encoding](#encoding)
-  - [encode](#encode)
-  - [encodeEither](#encodeeither)
-  - [encodeOption](#encodeoption)
-  - [encodePromise](#encodepromise)
-  - [encodeResult](#encoderesult)
-  - [encodeSync](#encodesync)
-- [guards](#guards)
->>>>>>> dd14788a
   - [isSchema](#isschema)
 - [model](#model)
   - [Schema (interface)](#schema-interface)
@@ -157,10 +139,7 @@
   - [startsWith](#startswith)
   - [trimmed](#trimmed)
 - [symbol](#symbol-1)
-<<<<<<< HEAD
   - [SchemaPropertySignatureTypeId (type alias)](#schemapropertysignaturetypeid-type-alias)
-=======
->>>>>>> dd14788a
   - [TypeId (type alias)](#typeid-type-alias)
 - [type id](#type-id)
   - [BrandTypeId](#brandtypeid)
@@ -1039,16 +1018,7 @@
 **Signature**
 
 ```ts
-<<<<<<< HEAD
 export declare const Negative: Schema<number>
-=======
-export interface Schema<From, To = From> extends Pipeable {
-  readonly _id: TypeId
-  readonly From: (_: From) => From
-  readonly To: (_: To) => To
-  readonly ast: AST.AST
-}
->>>>>>> dd14788a
 ```
 
 Added in v1.0.0
@@ -1537,21 +1507,6 @@
 Added in v1.0.0
 
 # symbol
-<<<<<<< HEAD
-=======
-
-## TypeId (type alias)
-
-**Signature**
-
-```ts
-export type TypeId = typeof TypeId
-```
-
-Added in v1.0.0
-
-# type id
->>>>>>> dd14788a
 
 ## SchemaPropertySignatureTypeId (type alias)
 
