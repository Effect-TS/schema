--- conflicted
+++ resolved
@@ -45,31 +45,14 @@
   - [PositiveBigint](#positivebigint)
 - [bigint filters](#bigint-filters)
   - [betweenBigint](#betweenbigint)
-<<<<<<< HEAD
-=======
-  - [bigintFromString](#bigintfromstring-1)
-  - [clampBigint](#clampbigint)
->>>>>>> d4bbfc8e
   - [greaterThanBigint](#greaterthanbigint)
   - [greaterThanOrEqualToBigint](#greaterthanorequaltobigint)
   - [lessThanBigint](#lessthanbigint)
   - [lessThanOrEqualToBigint](#lessthanorequaltobigint)
-<<<<<<< HEAD
   - [negativeBigint](#negativebigint-1)
   - [nonNegativeBigint](#nonnegativebigint-1)
   - [nonPositiveBigint](#nonpositivebigint-1)
   - [positiveBigint](#positivebigint-1)
-=======
-  - [negativeBigint](#negativebigint)
-  - [nonNegativeBigint](#nonnegativebigint)
-  - [nonPositiveBigint](#nonpositivebigint)
-  - [positiveBigint](#positivebigint)
-- [boolean](#boolean)
-  - [not](#not)
-- [classes](#classes)
-  - [Class](#class)
-  - [Class (interface)](#class-interface)
->>>>>>> d4bbfc8e
 - [combinators](#combinators)
   - [annotations](#annotations)
   - [array](#array)
@@ -123,29 +106,11 @@
   - [lessThan](#lessthan)
   - [lessThanOrEqualTo](#lessthanorequalto)
   - [multipleOf](#multipleof)
-<<<<<<< HEAD
   - [negative](#negative-1)
   - [nonNaN](#nonnan-1)
   - [nonNegative](#nonnegative-1)
   - [nonPositive](#nonpositive-1)
   - [positive](#positive-1)
-=======
-  - [negative](#negative)
-  - [nonNaN](#nonnan)
-  - [nonNegative](#nonnegative)
-  - [nonPositive](#nonpositive)
-  - [numberFromString](#numberfromstring-1)
-  - [positive](#positive)
-- [option](#option-1)
-  - [optionFromNullable](#optionfromnullable)
-- [parsing](#parsing)
-  - [parse](#parse)
-  - [parseEither](#parseeither)
-  - [parseOption](#parseoption)
-  - [parsePromise](#parsepromise)
-  - [parseResult](#parseresult)
-  - [parseSync](#parsesync)
->>>>>>> d4bbfc8e
 - [primitives](#primitives)
   - [any](#any)
   - [bigint](#bigint)
@@ -159,17 +124,11 @@
   - [undefined](#undefined)
   - [unknown](#unknown)
   - [void](#void)
-<<<<<<< HEAD
 - [string constructors](#string-constructors)
   - [Trimmed](#trimmed)
   - [ULID](#ulid)
   - [UUID](#uuid)
 - [string filters](#string-filters)
-=======
-- [string](#string-1)
-  - [ParseJson](#parsejson)
-  - [Trim](#trim)
->>>>>>> d4bbfc8e
   - [endsWith](#endswith)
   - [includes](#includes)
   - [length](#length)
@@ -179,12 +138,7 @@
   - [parseJson](#parsejson-1)
   - [pattern](#pattern)
   - [startsWith](#startswith)
-<<<<<<< HEAD
   - [trimmed](#trimmed-1)
-=======
-  - [trim](#trim-1)
-  - [trimmed](#trimmed)
->>>>>>> d4bbfc8e
 - [symbol](#symbol-1)
   - [SchemaPropertySignatureTypeId (type alias)](#schemapropertysignaturetypeid-type-alias)
   - [TypeId (type alias)](#typeid-type-alias)
@@ -217,33 +171,19 @@
   - [UUIDTypeId](#uuidtypeid)
   - [ValidDateTypeId](#validdatetypeid)
 - [utils](#utils)
-<<<<<<< HEAD
   - [BrandSchema (interface)](#brandschema-interface)
   - [DocAnnotations (interface)](#docannotations-interface)
   - [FilterAnnotations (interface)](#filterannotations-interface)
-=======
-  - [FromOptionalKeys (type alias)](#fromoptionalkeys-type-alias)
-  - [FromStruct (type alias)](#fromstruct-type-alias)
->>>>>>> d4bbfc8e
   - [Join (type alias)](#join-type-alias)
   - [OptionalPropertySignature (interface)](#optionalpropertysignature-interface)
   - [OptionalSchemaPropertySignature (interface)](#optionalschemapropertysignature-interface)
   - [PropertySignature (interface)](#propertysignature-interface)
-<<<<<<< HEAD
   - [SchemaPropertySignature (interface)](#schemapropertysignature-interface)
   - [Simplify (type alias)](#simplify-type-alias)
   - [StructFields (type alias)](#structfields-type-alias)
   - [To (type alias)](#to-type-alias)
   - [ToOptionalKeys (type alias)](#tooptionalkeys-type-alias)
   - [ToStruct (type alias)](#tostruct-type-alias)
-=======
-  - [Spread (type alias)](#spread-type-alias)
-  - [StructFields (type alias)](#structfields-type-alias)
-  - [ToAsserts](#toasserts)
-  - [ToOptionalKeys (type alias)](#tooptionalkeys-type-alias)
-  - [ToStruct (type alias)](#tostruct-type-alias)
-  - [from](#from)
->>>>>>> d4bbfc8e
   - [optional](#optional)
 - [validating](#validating)
   - [validate](#validate)
@@ -721,109 +661,6 @@
 
 Added in v1.0.0
 
-<<<<<<< HEAD
-=======
-## chunk
-
-**Signature**
-
-```ts
-export declare const chunk: <I, A>(item: Schema<I, A>) => Schema<readonly I[], Chunk<A>>
-```
-
-Added in v1.0.0
-
-## compose
-
-**Signature**
-
-```ts
-export declare const compose: {
-  <B, C>(bc: Schema<B, C>): <A>(ab: Schema<A, B>) => Schema<A, C>
-  <B, C extends B, D>(cd: Schema<C, D>, options: { force: 'decoding' }): <A>(ab: Schema<A, B>) => Schema<A, D>
-  <C, D>(cd: Schema<C, D>, options: { force: 'encoding' }): <A, B extends C>(ab: Schema<A, B>) => Schema<A, D>
-  <A, B, C>(ab: Schema<A, B>, bc: Schema<B, C>): Schema<A, C>
-  <A, B, C extends B, D>(ab: Schema<A, B>, cd: Schema<C, D>, options: { force: 'decoding' }): Schema<A, D>
-  <A, B extends C, C, D>(ab: Schema<A, B>, cd: Schema<C, D>, options: { force: 'encoding' }): Schema<A, D>
-}
-```
-
-Added in v1.0.0
-
-## data
-
-**Signature**
-
-```ts
-export declare const data: <
-  I extends readonly any[] | Readonly<Record<string, any>>,
-  A extends readonly any[] | Readonly<Record<string, any>>
->(
-  item: Schema<I, A>
-) => Schema<I, D.Data<A>>
-```
-
-Added in v1.0.0
-
-## dataFromSelf
-
-**Signature**
-
-```ts
-export declare const dataFromSelf: <
-  I extends readonly any[] | Readonly<Record<string, any>>,
-  A extends readonly any[] | Readonly<Record<string, any>>
->(
-  item: Schema<I, A>
-) => Schema<D.Data<I>, D.Data<A>>
-```
-
-Added in v1.0.0
-
-## declare
-
-**Signature**
-
-```ts
-export declare const declare: (
-  typeParameters: ReadonlyArray<Schema<any>>,
-  type: Schema<any>,
-  decode: (
-    ...typeParameters: ReadonlyArray<Schema<any>>
-  ) => (input: unknown, options?: ParseOptions) => ParseResult<any>,
-  annotations?: AST.Annotated['annotations']
-) => Schema<any>
-```
-
-Added in v1.0.0
-
-## either
-
-**Signature**
-
-```ts
-export declare const either: <IE, E, IA, A>(
-  left: Schema<IE, E>,
-  right: Schema<IA, A>
-) => Schema<{ readonly _tag: 'Left'; readonly left: IE } | { readonly _tag: 'Right'; readonly right: IA }, Either<E, A>>
-```
-
-Added in v1.0.0
-
-## eitherFromSelf
-
-**Signature**
-
-```ts
-export declare const eitherFromSelf: <IE, E, IA, A>(
-  left: Schema<IE, E>,
-  right: Schema<IA, A>
-) => Schema<Either<IE, IA>, Either<E, A>>
-```
-
-Added in v1.0.0
-
->>>>>>> d4bbfc8e
 ## element
 
 **Signature**
@@ -992,59 +829,7 @@
 **Signature**
 
 ```ts
-<<<<<<< HEAD
 export declare const struct: <Fields extends StructFields>(fields: Fields) => Schema<Simplify<ToStruct<Fields>>>
-=======
-export declare const struct: <Fields extends StructFields>(
-  fields: Fields
-) => Schema<Spread<FromStruct<Fields>>, Spread<ToStruct<Fields>>>
-```
-
-Added in v1.0.0
-
-## transform
-
-Create a new `Schema` by transforming the input and output of an existing `Schema`
-using the provided mapping functions.
-
-**Signature**
-
-```ts
-export declare const transform: {
-  <I2, A2, A1>(to: Schema<I2, A2>, decode: (a1: A1) => I2, encode: (i2: I2) => A1): <I1>(
-    self: Schema<I1, A1>
-  ) => Schema<I1, A2>
-  <I1, A1, I2, A2>(from: Schema<I1, A1>, to: Schema<I2, A2>, decode: (a1: A1) => I2, encode: (i2: I2) => A1): Schema<
-    I1,
-    A2
-  >
-}
-```
-
-Added in v1.0.0
-
-## transformResult
-
-Create a new `Schema` by transforming the input and output of an existing `Schema`
-using the provided decoding functions.
-
-**Signature**
-
-```ts
-export declare const transformResult: {
-  <I2, A2, A1>(
-    to: Schema<I2, A2>,
-    decode: (a1: A1, options?: ParseOptions) => ParseResult<I2>,
-    encode: (i2: I2, options?: ParseOptions) => ParseResult<A1>
-  ): <I1>(self: Schema<I1, A1>) => Schema<I1, A2>
-  <I1, A1, I2, A2>(
-    from: Schema<I1, A1>,
-    to: Schema<I2, A2>,
-    decode: (a1: A1, options?: ParseOptions) => ParseResult<I2>,
-    encode: (i2: I2, options?: ParseOptions) => ParseResult<A1>
-  ): Schema<I1, A2>
-}
->>>>>>> d4bbfc8e
 ```
 
 Added in v1.0.0
@@ -1621,36 +1406,7 @@
 
 Added in v1.0.0
 
-<<<<<<< HEAD
 # string filters
-=======
-# string
-
-## ParseJson
-
-The `ParseJson` schema offers a method to convert JSON strings into the `unknown` type using the underlying
-functionality of `JSON.parse`. It also employs `JSON.stringify` for encoding.
-
-**Signature**
-
-```ts
-export declare const ParseJson: Schema<string, unknown>
-```
-
-Added in v1.0.0
-
-## Trim
-
-This schema allows removing whitespaces from the beginning and end of a string.
-
-**Signature**
-
-```ts
-export declare const Trim: Schema<string, string>
-```
-
-Added in v1.0.0
->>>>>>> d4bbfc8e
 
 ## endsWith
 
@@ -2196,23 +1952,7 @@
 
 Added in v1.0.0
 
-<<<<<<< HEAD
 ## Simplify (type alias)
-=======
-## FromStruct (type alias)
-
-**Signature**
-
-```ts
-export type FromStruct<Fields extends StructFields> = {
-  readonly [K in Exclude<keyof Fields, FromOptionalKeys<Fields>>]: From<Fields[K]>
-} & { readonly [K in FromOptionalKeys<Fields>]?: From<Fields[K]> }
-```
-
-Added in v1.0.0
-
-## Join (type alias)
->>>>>>> d4bbfc8e
 
 **Signature**
 
@@ -2242,27 +1982,7 @@
 
 Added in v1.0.0
 
-<<<<<<< HEAD
 ## To (type alias)
-=======
-## StructFields (type alias)
-
-**Signature**
-
-```ts
-export type StructFields = Record<
-  PropertyKey,
-  | Schema<any>
-  | Schema<never>
-  | PropertySignature<any, boolean, any, boolean>
-  | PropertySignature<never, boolean, never, boolean>
->
-```
-
-Added in v1.0.0
-
-## ToAsserts
->>>>>>> d4bbfc8e
 
 **Signature**
 
@@ -2289,21 +2009,6 @@
 Added in v1.0.0
 
 ## ToStruct (type alias)
-<<<<<<< HEAD
-=======
-
-**Signature**
-
-```ts
-export type ToStruct<Fields extends StructFields> = {
-  readonly [K in Exclude<keyof Fields, ToOptionalKeys<Fields>>]: To<Fields[K]>
-} & { readonly [K in ToOptionalKeys<Fields>]?: To<Fields[K]> }
-```
-
-Added in v1.0.0
-
-## from
->>>>>>> d4bbfc8e
 
 **Signature**
 
