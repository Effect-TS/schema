--- conflicted
+++ resolved
@@ -1120,7 +1120,6 @@
 
 ## Compose
 
-<<<<<<< HEAD
 Combining and reusing codecs is a common requirement, the `compose` combinator allows you to do just that. It enables you to merge two codecs, `Codec<A, B>` and `Codec<C, D>`, into a single codec `Codec<A, D>`:
 
 ```ts
@@ -1139,24 +1138,6 @@
 In this example, we have two codecs, `codec1` and `codec2`. The first codec, `codec1`, takes a string and splits it into an array using a comma as the delimiter. The second codec, `codec2`, transforms an array of strings into an array of numbers.
 
 Now, by using the `compose` combinator, we can create a new codec, `composedCodec`, that combines the functionality of both `codec1` and `codec2`. This allows us to parse a string and directly obtain an array of numbers as a result.
-=======
-Combining and reusing schemas is a common requirement, the `compose` combinator allows you to do just that. It enables you to merge two schemas, `Schema<A, B>` and `Schema<B, C>`, into a single schema `Schema<A, C>`:
-
-```ts
-// $ExpectType Schema<string, readonly string[]>
-const schema1 = S.split(S.string, ",");
-
-// $ExpectType Schema<readonly string[], readonly number[]>
-const schema2 = S.array(S.NumberFromString);
-
-// $ExpectType Schema<string, readonly number[]>
-const composedSchema = S.compose(schema1, schema2);
-```
-
-In this example, we have two schemas, `schema1` and `schema2`. The first schema, `schema1`, takes a string and splits it into an array using a comma as the delimiter. The second schema, `schema2`, transforms an array of strings into an array of numbers.
-
-Now, by using the `compose` combinator, we can create a new schema, `composedSchema`, that combines the functionality of both `schema1` and `schema2`. This allows us to parse a string and directly obtain an array of numbers as a result.
->>>>>>> d4bbfc8e
 
 ## InstanceOf
 
@@ -1303,10 +1284,7 @@
 import * as C from "@effect/schema/Codec";
 import * as PR from "@effect/schema/ParseResult";
 import * as Effect from "@effect/io/Effect";
-<<<<<<< HEAD
 import fetch from "node-fetch";
-=======
->>>>>>> d4bbfc8e
 import * as TF from "@effect/schema/TreeFormatter";
 
 const api = (url: string) =>
@@ -1326,27 +1304,16 @@
 const PeopleIdFromString = C.transformResult(
   S.string,
   PeopleId,
-<<<<<<< HEAD
   (s, _, self) =>
     Effect.mapBoth(api(`https://swapi.dev/api/people/${s}`), {
       onFailure: (e) => PR.parseError([PR.type(self, s, e.message)]),
       onSuccess: () => PeopleId(s)
-=======
-  (s) =>
-    Effect.mapBoth(api(`https://swapi.dev/api/people/${s}`), {
-      onFailure: (e) => PR.parseError([PR.type(PeopleId.ast, s, e.message)]),
-      onSuccess: () => s
->>>>>>> d4bbfc8e
     }),
   PR.success
 );
 
 const parse = (id: string) =>
-<<<<<<< HEAD
   Effect.mapError(C.parseEffect(PeopleIdFromString)(id), (e) =>
-=======
-  Effect.mapError(S.parse(PeopleIdFromString)(id), (e) =>
->>>>>>> d4bbfc8e
     TF.formatErrors(e.errors)
   );
 
@@ -1367,15 +1334,9 @@
 import * as C from "@effect/codec/Codec";
 import * as S from "@effect/schema/Schema";
 
-<<<<<<< HEAD
 // const schema: Codec.Codec<string, string>
 const schema = S.string.pipe(C.split(","));
 const parseSync = S.parseSync(schema);
-=======
-// $ExpectType Schema<string, string>
-const schema = S.string.pipe(S.split(","));
-const parse = S.parseSync(schema);
->>>>>>> d4bbfc8e
 
 parseSync(""); // [""]
 parseSync(","); // ["", ""]
@@ -1390,15 +1351,9 @@
 ```ts
 import * as C from "@effect/schema/Codec";
 
-<<<<<<< HEAD
 // const codec: C.Codec<string, string>
 const codec = C.Trim;
 const parseSync = C.parseSync(codec);
-=======
-// $ExpectType Schema<string, string>
-const schema = S.Trim;
-const parse = S.parseSync(schema);
->>>>>>> d4bbfc8e
 
 parseSync("a"); // "a"
 parseSync(" a"); // "a"
@@ -1410,7 +1365,6 @@
 
 #### ParseJson
 
-<<<<<<< HEAD
 The `ParseJson` codec offers a method to convert JSON strings into the `unknown` type using the underlying functionality of `JSON.parse`. It also employs `JSON.stringify` for encoding.
 
 ```ts
@@ -1419,23 +1373,12 @@
 // $ExpectType Codec<string, unknown>
 const codec = C.ParseJson;
 const parse = C.parseSync(codec);
-=======
-The `ParseJson` schema offers a method to convert JSON strings into the `unknown` type using the underlying functionality of `JSON.parse`. It also employs `JSON.stringify` for encoding.
-
-```ts
-import * as S from "@effect/schema/Schema";
-
-// $ExpectType Schema<string, unknown>
-const schema = S.ParseJson;
-const parse = S.parseSync(schema);
->>>>>>> d4bbfc8e
 
 parse("{}"); // {}
 parse(`{"a":"b"}`); // { "a": "b" }
 parse(""); // throws Unexpected end of JSON input
 ```
 
-<<<<<<< HEAD
 You can also compose the `ParseJson` codec with other codecs to refine the parsing result:
 
 ```ts
@@ -1447,18 +1390,6 @@
 ```
 
 In this example, we've composed the `ParseJson` codec with a struct schema to ensure that the result will have a specific shape, including an object with a numeric property "a".
-=======
-You can also compose the `ParseJson` schema with other schemas to refine the parsing result:
-
-```ts
-import * as S from "@effect/schema/Schema";
-
-// $ExpectType Schema<string, { readonly a: number; }>
-const schema = S.ParseJson.pipe(S.compose(S.struct({ a: S.number })));
-```
-
-In this example, we've composed the `ParseJson` schema with a struct schema to ensure that the result will have a specific shape, including an object with a numeric property "a".
->>>>>>> d4bbfc8e
 
 ### Number transformations
 
@@ -1471,15 +1402,9 @@
 ```ts
 import * as C from "@effect/schema/Codec";
 
-<<<<<<< HEAD
 // const codec: C.Codec<string, number>
 const codec = C.NumberFromString;
 const parseSync = C.parsev(codec);
-=======
-// $ExpectType Schema<string, number>
-const schema = S.NumberFromString;
-const parse = S.parseSync(schema);
->>>>>>> d4bbfc8e
 
 // success cases
 parseSync("1"); // 1
@@ -1501,13 +1426,8 @@
 import * as S from "@effect/schema/Schema";
 import * as C from "@effect/schema/Codec";
 
-<<<<<<< HEAD
 // const codec: C.Codec<number, number>
 const codec = S.number.pipe(C.clamp(-1, 1)); // clamps the input to -1 <= x <= 1
-=======
-// $ExpectType Schema<number, number>
-const schema = S.number.pipe(S.clamp(-1, 1)); // clamps the input to -1 <= x <= 1
->>>>>>> d4bbfc8e
 
 const parseSync = C.parseSync(codec);
 parseSync(-3); // -1
@@ -1524,15 +1444,9 @@
 ```ts
 import * as C from "@effect/schema/Codec";
 
-<<<<<<< HEAD
 // const schema: C.Codec<string, bigint>
 const schema = C.BigintFromString;
 const parseSync = C.parseSync(schema);
-=======
-// $ExpectType Schema<string, bigint>
-const schema = S.BigintFromString;
-const parse = S.parseSync(schema);
->>>>>>> d4bbfc8e
 
 // success cases
 parseSync("1"); // 1n
@@ -1554,13 +1468,8 @@
 import * as S from "@effect/schema/Schema";
 import * as C from "@effect/schema/Codec";
 
-<<<<<<< HEAD
 // const codec: C.Codec<bigint, bigint>
 const codec = S.bigint.pipe(C.clampBigint(-1n, 1n)); // clamps the input to -1n <= x <= 1n
-=======
-// $ExpectType Schema<bigint, bigint>
-const schema = S.bigint.pipe(S.clampBigint(-1n, 1n)); // clamps the input to -1n <= x <= 1n
->>>>>>> d4bbfc8e
 
 const parseSync = C.parseSync(codec);
 parseSync(-3n); // -1n
@@ -1578,13 +1487,8 @@
 import * as S from "@effect/schema/Schema";
 import * as C from "@effect/schema/Codec";
 
-<<<<<<< HEAD
 // const codec: C.Codec<boolean, boolean>
 const codec = S.boolean.pipe(C.not);
-=======
-// $ExpectType Schema<boolean, boolean>
-const schema = S.boolean.pipe(S.not);
->>>>>>> d4bbfc8e
 
 const parseSync = C.parseSync(codec);
 parseSync(true); // false
@@ -1601,15 +1505,9 @@
 import * as S from "@effect/schema/Schema";
 import * as C from "@effect/schema/Codec";
 
-<<<<<<< HEAD
 // const codec: C.Codec<string, Date>
 const codec = C.Date;
 const parseSync = C.parseSync(codec);
-=======
-// $ExpectType Schema<string, Date>
-const schema = S.Date;
-const parse = S.parseSync(schema);
->>>>>>> d4bbfc8e
 
 parseSync("1970-01-01T00:00:00.000Z"); // new Date(0)
 
@@ -1762,15 +1660,9 @@
 import * as S from "@effect/schema/Schema";
 import * as C from "@effect/schema/Codec";
 
-<<<<<<< HEAD
 // const codec: C.Codec<readonly number[], ReadonlySet<number>>
 const codec = C.readonlySet(S.number); // define a schema for ReadonlySet with number values
 const parseSync = C.parseSync(codec);
-=======
-// $ExpectType Schema<readonly number[], ReadonlySet<number>>
-const schema = S.readonlySet(S.number); // define a schema for ReadonlySet with number values
-const parse = S.parseSync(schema);
->>>>>>> d4bbfc8e
 
 parseSync([1, 2, 3]); // new Set([1, 2, 3])
 ```
@@ -1783,15 +1675,9 @@
 import * as S from "@effect/schema/Schema";
 import * as C from "@effect/schema/Codec";
 
-<<<<<<< HEAD
 // const codec: C.Codec<readonly (readonly [number, string])[], ReadonlyMap<number, string>>
 const codec = C.readonlyMap(S.number, S.string); // define the schema for ReadonlyMap with number keys and string values
 const parseSync = C.parseSync(codec);
-=======
-// $ExpectType Schema<readonly (readonly [number, string])[], ReadonlyMap<number, string>>
-const schema = S.readonlyMap(S.number, S.string); // define the schema for ReadonlyMap with number keys and string values
-const parse = S.parseSync(schema);
->>>>>>> d4bbfc8e
 
 parseSync([
   [1, "a"],
