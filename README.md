--- conflicted
+++ resolved
@@ -20,28 +20,16 @@
 
 `@effect/schema` allows you to define a `Schema<I, A>` that provides a blueprint for describing the structure and data types of your data. Once defined, you can leverage this schema to perform a range of operations, including:
 
-<<<<<<< HEAD
-| Operation       | Description                                                                          |
-| --------------- | ------------------------------------------------------------------------------------ |
-| Parsing         | Convert from `unknown` value to output type `A`.                                     |
-| Decoding        | Transforming data from an input type `I` to an output type `A`.                     |
-| Encoding        | Converting data from an output type `A` back to an input type `I`.                   |
-| Asserting       | Verifying that a value adheres to the schema's output type `A`.                      |
-| Arbitraries     | Generate arbitraries for [fast-check](https://github.com/dubzzz/fast-check) testing. |
-| Pretty printing | Support pretty printing for data structures.                                         |
-| JSON Schemas    | Create JSON Schemas based on defined schemas.                                        |
-=======
 | Operation       | Description                                                                                                     |
 | --------------- | --------------------------------------------------------------------------------------------------------------- |
 | Parsing         | Convert from `unknown` value to output type `A`.                                                                |
-| Decoding        | Transforming data from an input type `I`` to an output type `A`.                                                |
+| Decoding        | Transforming data from an input type `I` to an output type `A`.                                                |
 | Encoding        | Converting data from an output type `A` back to an input type `I`.                                              |
 | Asserting       | Verifying that a value adheres to the schema's output type `A`.                                                 |
 | Arbitraries     | Generate arbitraries for [fast-check](https://github.com/dubzzz/fast-check) testing.                            |
 | Pretty printing | Support pretty printing for data structures.                                                                    |
 | JSON Schemas    | Create JSON Schemas based on defined schemas.                                                                   |
 | Equivalence     | Create [Equivalences](https://effect-ts.github.io/effect/modules/Equivalence.ts.html) based on defined schemas. |
->>>>>>> 69730329
 
 If you're eager to learn how to define your first schema, jump straight to the [**Basic usage**](https://github.com/effect-ts/schema#basic-usage) section!
 
