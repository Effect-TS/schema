--- conflicted
+++ resolved
@@ -375,11 +375,7 @@
 
 const Person = S.struct({
   name: S.string,
-<<<<<<< HEAD
   age: S.number.pipe(S.int(), S.between(1, 100)),
-=======
-  age: S.string.pipe(S.numberFromString, S.int()),
->>>>>>> 207c8f76
 });
 
 const PersonArbitrary = A.build(Person)(fc);
@@ -483,11 +479,7 @@
 ```ts
 S.string.pipe(S.maxLength(5));
 S.string.pipe(S.minLength(5));
-<<<<<<< HEAD
 S.string.pipe(S.nonEmpty()); // same as S.minLength(1)
-=======
-S.string.pipe(nonEmpty()); // same as S.minLength(1)
->>>>>>> 207c8f76
 S.string.pipe(S.length(5));
 S.string.pipe(S.pattern(regex));
 S.string.pipe(S.startsWith(string));
@@ -752,7 +744,6 @@
   sideLength: S.number,
 });
 
-<<<<<<< HEAD
 const DiscriminatedShape = C.union(
   C.transform(
     Circle,
@@ -765,22 +756,6 @@
     Square.pipe(S.extend(S.struct({ kind: S.literal("square") }))), // Add a "kind" property with the literal value "square" to Square
     (square) => ({ ...square, kind: "square" as const }), // Add the discriminant property to Square
     ({ kind: _kind, ...rest }) => rest // Remove the discriminant property
-=======
-const DiscriminatedShape = S.union(
-  Circle.pipe(
-    S.transform(
-      Circle.pipe(S.extend(S.struct({ kind: S.literal("circle") }))), // Add a "kind" property with the literal value "circle" to Circle
-      (circle) => ({ ...circle, kind: "circle" as const }), // Add the discriminant property to Circle
-      ({ kind: _kind, ...rest }) => rest // Remove the discriminant property
-    )
-  ),
-  Square.pipe(
-    S.transform(
-      Square.pipe(S.extend(S.struct({ kind: S.literal("square") }))), // Add a "kind" property with the literal value "square" to Square
-      (square) => ({ ...square, kind: "square" as const }), // Add the discriminant property to Square
-      ({ kind: _kind, ...rest }) => rest // Remove the discriminant property
-    )
->>>>>>> 207c8f76
   )
 );
 
@@ -804,15 +779,9 @@
 ```ts
 const Circle = S.struct({ radius: S.number });
 const Square = S.struct({ sideLength: S.number });
-<<<<<<< HEAD
 const DiscriminatedShape = C.union(
   C.attachPropertySignature(Circle, "kind", "circle"),
   C.attachPropertySignature(Square, "kind", "square")
-=======
-const DiscriminatedShape = S.union(
-  Circle.pipe(S.attachPropertySignature("kind", "circle")),
-  Square.pipe(S.attachPropertySignature("kind", "square"))
->>>>>>> 207c8f76
 );
 
 // parsing
@@ -1154,22 +1123,14 @@
 
 const api = (url: string) =>
   Effect.tryPromise({
-<<<<<<< HEAD
     catch: () =>
-=======
-    try: () =>
->>>>>>> 207c8f76
       fetch(url).then((res) => {
         if (res.ok) {
           return res.json() as Promise<unknown>;
         }
         throw new Error(String(res.status));
       }),
-<<<<<<< HEAD
     try: (e) => new Error(String(e)),
-=======
-    catch: (e) => new Error(String(e)),
->>>>>>> 207c8f76
   });
 
 const PeopleId = S.string.pipe(S.brand("PeopleId"));
@@ -1253,13 +1214,8 @@
 import * as S from "@effect/schema/Schema";
 import * as C from "@effect/schema/Codec";
 
-<<<<<<< HEAD
 // const codec: C.Codec<number, number>
 const codec = S.number.pipe(C.clamp(-1, 1)); // clamps the input to -1 <= x <= 1
-=======
-// const schema: S.Schema<number, number>
-const schema = S.number.pipe(S.clamp(-1, 1)); // clamps the input to -1 <= x <= 1
->>>>>>> 207c8f76
 
 const parseSync = C.parseSync(codec);
 parseSync(-3); // -1
@@ -1277,13 +1233,8 @@
 import * as S from "@effect/schema/Schema";
 import * as C from "@effect/schema/Codec";
 
-<<<<<<< HEAD
 // const codec: C.Codec<bigint, bigint>
 const codec = S.bigint.pipe(C.clampBigint(-1n, 1n)); // clamps the input to -1n <= x <= 1n
-=======
-// const schema: S.Schema<bigint, bigint>
-const schema = S.bigint.pipe(S.clampBigint(-1n, 1n)); // clamps the input to -1n <= x <= 1n
->>>>>>> 207c8f76
 
 const parseSync = C.parseSync(codec);
 parseSync(-3n); // -1n
@@ -1301,13 +1252,8 @@
 import * as S from "@effect/schema/Schema";
 import * as C from "@effect/schema/Codec";
 
-<<<<<<< HEAD
 // const codec: C.Codec<boolean, boolean>
 const codec = S.boolean.pipe(C.not);
-=======
-// const schema: S.Schema<boolean, boolean>
-const schema = S.boolean.pipe(S.not);
->>>>>>> 207c8f76
 
 const parseSync = C.parseSync(codec);
 parseSync(true); // false
