<h3 align="center">
  <a href="https://effect-ts.github.io/schema/">
    <img src="./docs/example.png" width="500">
  </a>
</h3>

<p align="center">
Modeling the schema of data structures as first-class values
</p>

<p align="center">
  <a href="https://www.npmjs.com/package/@effect/schema">
    <img src="https://img.shields.io/npm/dm/@effect/schema.svg" alt="npm downloads" height="20">
  </a>
</p>

# Introduction

Welcome to the documentation for `@effect/schema`, a powerful TypeScript library designed to simplify the process of validating and transforming data using schemas.

With `@effect/schema`, you can define a `Schema<A>` that specifies the structure and data types of your data. This schema can be utilized to perform various operations, including:

- Validating data from an unknown source
- Generating fast-check arbitraries for property-based testing
- Pretty printing data in a human-readable format

Additionally, `@effect/schema` allows you to define a `Codec<I, A>` that enables bidirectional transformation between an input type `I` and an output type `A`. This codec can be used to perform operations such as:

- Decoding data from `I` to `A`
- Encoding data from `A` to `I`

If you're excited to start working with schemas and codecs, feel free to dive right into the [**Basic usage**](https://github.com/effect-ts/schema#basic-usage) section for a hands-on tutorial.

# Credits

This library was inspired by the following projects:

- [io-ts](https://github.com/gcanti/io-ts)
- [zod](https://github.com/colinhacks/zod)
- [zio-schema](https://github.com/zio/zio-schema)

## Requirements

Before getting started with `@effect/schema`, make sure you have the following prerequisites in place:

- TypeScript 4.9 or a newer version installed on your system.
- The `strict` flag enabled in your `tsconfig.json` file. This ensures that TypeScript enforces strict type checking and helps catch potential errors early on.

To enable the `strict` flag, open your `tsconfig.json` file and locate the `"compilerOptions"` section. Inside that section, make sure you have the following settings:

```json
{
  "compilerOptions": {
    "strict": true
  }
}
```

In addition to the `strict` flag, it's also recommended to enable the `exactOptionalPropertyTypes` flag in your `tsconfig.json` file. This flag provides stricter type checking for optional properties, which can help improve the reliability of your code. To enable it, add the following setting to your `tsconfig.json` file:

```json
{
  "compilerOptions": {
    "exactOptionalPropertyTypes": true
  }
}
```

## Getting Started

To get started with `@effect/schema`, you first need to install the library. As this is currently an **alpha** version, you can install it using npm with the following command:

```sh
npm install @effect/schema
```

**Warning**: Please note that this alpha version is primarily released to gather early feedback and for contributors. As a result, the APIs may not be stable, and each release might contain breaking changes.

After installing the library, you can import the necessary types and functions from the `@effect/schema/Schema` module and the `@effect/schema/Codec` module in your TypeScript code:

```ts
import * as S from "@effect/schema/Schema";
import * as C from "@effect/schema/Codec";
```

## Defining a Schema

To define a `Schema`, you can use the `struct` function provided by `@effect/schema/Schema`. This function allows you to define a new `Schema` that describes an object with a fixed set of properties. Each property is described by its own `Schema`, which specifies the data type and validation rules.

For example, let's define a `Schema` for a person object with a `name` property of type `string` and an `age` property of type `number`:

```ts
import * as S from "@effect/schema/Schema";

const Person = S.struct({
  name: S.string,
  age: S.number
});
```

You can also use the `union` function to define a `Schema` that allows a value to be one of a fixed set of types. For instance, the following `Schema` describes a value that can be either a `string` or a `number`:

```ts
const StringOrNumber = S.union(S.string, S.number);
```

Besides `struct` and `union`, `@effect/schema/Schema` provides other functions for defining `Schema`s, including arrays, tuples, and records.

## Extracting the inferred type

Once you have defined a `Schema`, you can use the `To` type to extract the inferred type of the data described by the `Schema`. This allows you to get the exact type of the object described by the `Schema`.

For example, using the `Person` `Schema` defined above, you can extract the inferred type of a `Person` object as follows:

```ts
interface Person extends S.To<typeof Person> {}
/*
interface Person {
  readonly name: string;
  readonly age: number;
}
*/
```

## Validating

To validate a value using the `Schema` we defined earlier, you can use the `validateEither` function from the `@effect/schema/Schema` module. Here's an example:

```ts
import * as S from "@effect/schema/Schema";
import * as E from "@effect/data/Either";

const Person = S.struct({
  name: S.string,
  age: S.number
});

const validatePerson = S.validateEither(Person);

const input: unknown = { name: "Alice", age: 30 };

const result1 = validatePerson(input);
if (E.isRight(result1)) {
  console.log(result1.right); // { name: "Alice", age: 30 }
}

const result2 = validatePerson(null);
if (E.isLeft(result2)) {
  console.log(result2.left);
  /*
  {
    _tag: 'ParseError',
    errors: [
      {
        _tag: 'Type',
        expected: [Object],
        actual: null,
        message: [Object]
      }
    ]
  }
  */
}
```

The `validatePerson` function returns a value of type `ParseResult<A>`, which is an alias for `Either<NonEmptyReadonlyArray<ParseErrors>, A>`. In this case, `A` represents the inferred type of the data described by the `Schema`. If the validation succeeds, the result will be a `Right` value containing the validated data. If the validation fails, the result will be a `Left` value containing a list of `ParseErrors`.

Alternatively, you can use the `validateSync` function to validate a value and throw an error if the validation fails. Here's an example:

```ts
try {
  const person = S.validateSync(Person)({});
  console.log(person);
} catch (e) {
  console.error("Validation failed:");
  console.error(e);
}
/*
Validation failed:
Error: error(s) found
└─ ["name"]
   └─ is missing
*/
```

### Excess properties

When using a `Schema` to parse a value, any properties that are not specified in the `Schema` will be stripped out from the output. This is because the `Schema` is expecting a specific shape for the parsed value, and any excess properties do not conform to that shape.

However, you can use the `onExcessProperty` option (default value: `"ignore"`) to trigger a parsing error. This can be particularly useful in cases where you need to detect and handle potential errors or unexpected values.

Here's an example of how you might use `onExcessProperty`:

```ts
import * as S from "@effect/schema/Schema";

const Person = S.struct({
  name: S.string,
  age: S.number
});

console.log(
  S.validateSync(Person)({
    name: "Bob",
    age: 40,
    email: "bob@example.com"
  })
);
/*
{ name: 'Bob', age: 40 }
*/

S.validateSync(Person)(
  {
    name: "Bob",
    age: 40,
    email: "bob@example.com"
  },
  { onExcessProperty: "error" }
);
/*
throws
Error: error(s) found
└─ ["email"]
   └─ is unexpected
*/
```

### All errors

The `errors` option allows you to receive all parsing errors when attempting to parse a value using a schema. By default only the first error is returned, but by setting the `errors` option to `"all"`, you can receive all errors that occurred during the parsing process. This can be useful for debugging or for providing more comprehensive error messages to the user.

Here's an example of how you might use `errors`:

```ts
import * as S from "@effect/schema/Schema";

const Person = S.struct({
  name: S.string,
  age: S.number
});

S.validateSync(Person)(
  {
    name: "Bob",
    age: "abc",
    email: "bob@example.com"
  },
  { errors: "all", onExcessProperty: "error" }
);
/*
throws
Error: error(s) found
├─ ["email"]
│  └─ is unexpected
└─ ["age"]
   └─ Expected number, actual "abc"
*/
```

## Formatting errors

To format errors in a more readable way, you can use the `formatErrors` function from the `@effect/schema/TreeFormatter` module. Here's an example:

```ts
import * as S from "@effect/schema/Schema";
import { formatErrors } from "@effect/schema/TreeFormatter";
import * as E from "@effect/data/Either";

const Person = S.struct({
  name: S.string,
  age: S.number
});

const result = S.validateEither(Person)({});
if (E.isLeft(result)) {
  console.error("Parsing failed:");
  console.error(formatErrors(result.left.errors));
}
/*
Parsing failed:
error(s) found
└─ ["name"]
   └─ is missing
*/
```

## Assertions

The `is` function provided by the `@effect/schema/Schema` module represents a way of verifying that a value conforms to a given `Schema`. `is` is a refinement that takes a value of type `unknown` as an argument and returns a `boolean` indicating whether or not the value conforms to the `Schema`.

```ts
import * as S from "@effect/schema/Schema";

const Person = S.struct({
  name: S.string,
  age: S.number
});

// const isPerson: (u: unknown) => u is Person
const isPerson = S.is(Person);

console.log(isPerson({ name: "Alice", age: 30 })); // true
console.log(isPerson(null)); // false
console.log(isPerson({})); // false
```

The `asserts` function takes a `Schema` and returns a function that takes an input value and checks if it matches the schema. If it does not match the schema, it throws an error with a comprehensive error message.

```ts
import * as S from "@effect/schema/Schema";

const Person = S.struct({
  name: S.string,
  age: S.number
});

// const assertsPerson: (input: unknown) => asserts input is Person
const assertsPerson: S.ToAsserts<typeof Person> = S.asserts(Person);

try {
  assertsPerson({ name: "Alice", age: "30" });
} catch (e) {
  console.error("The input does not match the schema:");
  console.error(e);
}
/*
The input does not match the schema:
Error: error(s) found
└─ ["age"]
   └─ Expected number, actual "30"
*/

// this will not throw an error
assertsPerson({ name: "Alice", age: 30 });
```

## Parsing / Decoding / Encoding

When working with a `Codec<I, A>`, you have the following operations available:

- `parseSync`: Converts from `unknown` to `A`
- `decodeSync`: Converts from `I` to `A`
- `encodeSync`: Converts from `A` to `I`

Here's an example:

```ts
import * as C from "@effect/schema/Codec";

// Define a codec: C.Codec<string, number>
const codec = C.NumberFromString; // This codec transforms a `string` into a `number` by parsing the string using the `Number` function

const input: unknown = "1";

C.parseSync(codec)(input); // => 1
C.decodeSync(codec)(input); // error: decode expects a string
C.decodeSync(codec)("1"); // => 1

C.encodeSync(codec)(1); // => "1"
```

By using the `parse` function, you can convert an `unknown` value to the expected type `A`. However, when using `decodeSync`, you need to provide the correct input type `I`, which in this case is a `string`.

Similarly, the `encodeSync` function converts a value of type `A` to the desired output type `I`, which in this example is a `string`.

## [fast-check](https://github.com/dubzzz/fast-check) arbitraries

The `arbitrary` function provided by the `@effect/schema/Arbitrary` module represents a way of generating random values that conform to a given `Schema`. This can be useful for testing purposes, as it allows you to generate random test data that is guaranteed to be valid according to the `Schema`.

```ts
import * as S from "@effect/schema/Schema";
import * as A from "@effect/schema/Arbitrary";
import * as fc from "fast-check";

const Person = S.struct({
  name: S.string,
  age: S.number.pipe(S.int(), S.between(1, 100))
});

const PersonArbitrary = A.build(Person)(fc);

console.log(fc.sample(PersonArbitrary, 2));
/*
[
  { name: '.lAR', age: 7 },
  { name: 'con', age: 88 }
]
*/
```

## Pretty print

The `pretty` function provided by the `@effect/schema/Pretty` module represents a way of pretty-printing values that conform to a given `Schema`.

You can use the `pretty` function to create a human-readable string representation of a value that conforms to a `Schema`. This can be useful for debugging or logging purposes, as it allows you to easily inspect the structure and data types of the value.

```ts
import * as S from "@effect/schema/Schema";
import * as P from "@effect/schema/Pretty";

const Person = S.struct({
  name: S.string,
  age: S.number
});

const PersonPretty = P.build(Person);

// returns a string representation of the object
console.log(PersonPretty({ name: "Alice", age: 30 })); // `{ "name": "Alice", "age": 30 }`
```

# Basic usage

## Primitives

```ts
import * as S from "@effect/schema/Schema";

// primitive values
S.string;
S.number;
S.bigint;
S.boolean;
S.symbol;
S.object;

// empty types
S.undefined;
S.void; // accepts undefined

// catch-all types
// allows any value
S.any;
S.unknown;

// never type
// allows no values
S.never;

S.json;
S.UUID;
S.ULID;
```

## Literals

```ts
S.null; // same as S.literal(null)
S.literal("a");
S.literal("a", "b", "c"); // union of literals
S.literal(1);
S.literal(2n); // bigint literal
S.literal(true);
```

## Template literals

The `templateLiteral` combinator allows you to create a schema for a TypeScript template literal type.

```ts
// $ExpectType Schema<`a${string}`>
S.templateLiteral(S.literal("a"), S.string);

// example from https://www.typescriptlang.org/docs/handbook/2/template-literal-types.html
const EmailLocaleIDs = S.literal("welcome_email", "email_heading");
const FooterLocaleIDs = S.literal("footer_title", "footer_sendoff");

// $ExpectType Schema<"welcome_email_id" | "email_heading_id" | "footer_title_id" | "footer_sendoff_id">
S.templateLiteral(S.union(EmailLocaleIDs, FooterLocaleIDs), S.literal("_id"));
```

## Filters

**Note**. Please note that the use of filters do not alter the type of the `Schema`. They only serve to add additional constraints to the parsing process.

### String filters

```ts
S.string.pipe(S.maxLength(5));
S.string.pipe(S.minLength(5));
S.string.pipe(S.nonEmpty()); // same as S.minLength(1)
S.string.pipe(S.length(5));
S.string.pipe(S.pattern(regex));
S.string.pipe(S.startsWith(string));
S.string.pipe(S.endsWith(string));
S.string.pipe(S.includes(searchString));
S.string.pipe(S.trimmed()); // verifies that a string contains no leading or trailing whitespaces
```

**Note**: The `trimmed` combinator does not make any transformations, it only validates. If what you were looking for was a combinator to trim strings, then check out the `trim` combinator ot the `Trim` schema.

### Number filters

```ts
S.number.pipe(S.greaterThan(5));
S.number.pipe(S.greaterThanOrEqualTo(5));
S.number.pipe(S.lessThan(5));
S.number.pipe(S.lessThanOrEqualTo(5));
S.number.pipe(S.between(-2, 2)); // -2 <= x <= 2

S.number.pipe(S.int()); // value must be an integer

S.number.pipe(S.nonNaN()); // not NaN
S.number.pipe(S.finite()); // ensures that the value being parsed is finite and not equal to Infinity or -Infinity

S.number.pipe(S.positive()); // > 0
S.number.pipe(S.nonNegative()); // >= 0
S.number.pipe(S.negative()); // < 0
S.number.pipe(S.nonPositive()); // <= 0

S.number.pipe(S.multipleOf(5)); // evenly divisible by 5
```

### Bigint filters

```ts
import * as S from "@effect/schema/Schema";

S.bigint.pipe(S.greaterThanBigint(5n));
S.bigint.pipe(S.greaterThanOrEqualToBigint(5n));
S.bigint.pipe(S.lessThanBigint(5n));
S.bigint.pipe(S.lessThanOrEqualToBigint(5n));
S.bigint.pipe(S.betweenBigint(-2n, 2n)); // -2n <= x <= 2n

S.bigint.pipe(S.positiveBigint()); // > 0n
S.bigint.pipe(S.nonNegativeBigint()); // >= 0n
S.bigint.pipe(S.negativeBigint()); // < 0n
S.bigint.pipe(S.nonPositiveBigint()); // <= 0n
```

### Array filters

```ts
import * as S from "@effect/schema/Schema";

S.array(S.number).pipe(S.maxItems(2)); // max array length
S.array(S.number).pipe(S.minItems(2)); // min array length
S.array(S.number).pipe(S.itemsCount(2)); // exact array length
```

## Branded types

TypeScript's type system is structural, which means that any two types that are structurally equivalent are considered the same. This can cause issues when types that are semantically different are treated as if they were the same.

```ts
type UserId = string
type Username = string

const getUser = (id: UserId) => { ... }

const myUsername: Username = "gcanti"

getUser(myUsername) // works fine
```

In the above example, `UserId` and `Username` are both aliases for the same type, `string`. This means that the `getUser` function can mistakenly accept a `Username` as a valid `UserId`, causing bugs and errors.

To avoid these kinds of issues, the `@effect` ecosystem provides a way to create custom types with a unique identifier attached to them. These are known as "branded types".

```ts
import type * as B from "@effect/data/Brand"

type UserId = string & B.Brand<"UserId">
type Username = string

const getUser = (id: UserId) => { ... }

const myUsername: Username = "gcanti"

getUser(myUsername) // error
```

By defining `UserId` as a branded type, the `getUser` function can accept only values of type `UserId`, and not plain strings or other types that are compatible with strings. This helps to prevent bugs caused by accidentally passing the wrong type of value to the function.

There are two ways to define a schema for a branded type, depending on whether you:

- want to define the schema from scratch
- have already defined a branded type via `@effect/data/Brand` and want to reuse it to define a schema

### Defining a schema from scratch

To define a schema for a branded type from scratch, you can use the `brand` combinator exported by the `@effect/schema/Schema` module. Here's an example:

```ts
import * as S from "@effect/schema/Schema";

const UserId = S.string.pipe(S.brand("UserId"));
type UserId = S.To<typeof UserId>; // string & Brand<"UserId">
```

Note that you can use `unique symbol`s as brands to ensure uniqueness across modules / packages:

```ts
import * as S from "@effect/schema/Schema";

const UserIdBrand = Symbol.for("UserId");
const UserId = S.string.pipe(S.brand(UserIdBrand));
type UserId = S.To<typeof UserId>; // string & Brand<typeof UserIdBrand>
```

### Reusing an existing branded type

If you have already defined a branded type using the `@effect/data/Brand` module, you can reuse it to define a schema using the `fromBrand` combinator exported by the `@effect/schema/Schema` module. Here's an example:

```ts
import * as B from "@effect/data/Brand";

// the existing branded type
type UserId = string & B.Brand<"UserId">;
const UserId = B.nominal<UserId>();

import * as S from "@effect/schema/Schema";

// Define a schema for the branded type
const UserIdSchema = S.string.pipe(S.fromBrand(UserId));
```

## Native enums

```ts
enum Fruits {
  Apple,
  Banana
}

// $ExpectType Schema<Fruits>
S.enums(Fruits);
```

## Nullables

```ts
// $ExpectType Schema<string | null>
S.nullable(S.string);
```

## Unions

`@effect/schema/Schema` includes a built-in `union` combinator for composing "OR" types.

```ts
// $ExpectType Schema<string | number>
S.union(S.string, S.number);
```

### Union of literals

While the following is perfectly acceptable:

```ts
// $ExpectType Schema<"a" | "b" | "c">
const schema = S.union(S.literal("a"), S.literal("b"), S.literal("c"));
```

It is possible to use `literal` and pass multiple literals, which is less cumbersome:

```ts
// $ExpectType Schema<"a" | "b" | "c">
const schema = S.literal("a", "b", "c");
```

Under the hood, they are the same, as `literal(...literals)` will be converted into a union.

### Discriminated unions

TypeScript reference: https://www.typescriptlang.org/docs/handbook/2/narrowing.html#discriminated-unions

Discriminated unions in TypeScript are a way of modeling complex data structures that may take on different forms based on a specific set of conditions or properties. They allow you to define a type that represents multiple related shapes, where each shape is uniquely identified by a shared discriminant property.

In a discriminated union, each variant of the union has a common property, called the discriminant. The discriminant is a literal type, which means it can only have a finite set of possible values. Based on the value of the discriminant property, TypeScript can infer which variant of the union is currently in use.

Here is an example of a discriminated union in TypeScript:

```ts
type Circle = {
  readonly kind: "circle";
  readonly radius: number;
};

type Square = {
  readonly kind: "square";
  readonly sideLength: number;
};

type Shape = Circle | Square;
```

This code defines a discriminated union using the `@effect/schema` library:

```ts
import * as S from "@effect/schema/Schema";

const Circle = S.struct({
  kind: S.literal("circle"),
  radius: S.number
});

const Square = S.struct({
  kind: S.literal("square"),
  sideLength: S.number
});

const Shape = S.union(Circle, Square);
```

The `literal` combinator is used to define the discriminant property with a specific string literal value.

Two structs are defined for `Circle` and `Square`, each with their own properties. These structs represent the variants of the union.

Finally, the `union` combinator is used to create a schema for the discriminated union `Shape`, which is a union of `Circle` and `Square`.

### How to transform a simple union into a discriminated union

If you're working on a TypeScript project and you've defined a simple union to represent a particular input, you may find yourself in a situation where you're not entirely happy with how it's set up. For example, let's say you've defined a `Shape` union as a combination of `Circle` and `Square` without any special property:

```ts
import * as S from "@effect/schema/Schema";

const Circle = S.struct({
  radius: S.number
});

const Square = S.struct({
  sideLength: S.number
});

const Shape = S.union(Circle, Square);
```

To make your code more manageable, you may want to transform the simple union into a discriminated union. This way, TypeScript will be able to automatically determine which member of the union you're working with based on the value of a specific property.

To achieve this, you can add a special property to each member of the union, which will allow TypeScript to know which type it's dealing with at runtime. Here's how you can transform the `Shape` schema into another schema that represents a discriminated union:

```ts
import * as S from "@effect/schema/Schema";
import * as C from "@effect/schema/Codec";

const Circle = S.struct({
  radius: S.number
});

const Square = S.struct({
  sideLength: S.number
});

const DiscriminatedShape = C.union(
  C.transform(
    Circle,
    Circle.pipe(S.extend(S.struct({ kind: S.literal("circle") }))), // Add a "kind" property with the literal value "circle" to Circle
    (circle) => ({ ...circle, kind: "circle" as const }), // Add the discriminant property to Circle
    ({ kind: _kind, ...rest }) => rest // Remove the discriminant property
  ),
  C.transform(
    Square,
    Square.pipe(S.extend(S.struct({ kind: S.literal("square") }))), // Add a "kind" property with the literal value "square" to Square
    (square) => ({ ...square, kind: "square" as const }), // Add the discriminant property to Square
    ({ kind: _kind, ...rest }) => rest // Remove the discriminant property
  )
);

expect(C.parseSync(DiscriminatedShape)({ radius: 10 })).toEqual({
  kind: "circle",
  radius: 10
});

expect(C.parseSync(DiscriminatedShape)({ sideLength: 10 })).toEqual({
  kind: "square",
  sideLength: 10
});
```

In this example, we use the `extend` function to add a "kind" property with a literal value to each member of the union. Then we use `transform` to add the discriminant property and remove it afterwards. Finally, we use `union` to combine the transformed schemas into a discriminated union.

However, when we use the schema to encode a value, we want the output to match the original input shape. Therefore, we must remove the discriminant property we added earlier from the encoded value to match the original shape of the input.

The previous solution works perfectly and shows how we can add and remove properties to our schema at will, making it easier to consume the result within our domain model. However, it requires a lot of boilerplate. Fortunately, there is an API called `attachPropertySignature` designed specifically for this use case, which allows us to achieve the same result with much less effort:

```ts
const Circle = S.struct({ radius: S.number });
const Square = S.struct({ sideLength: S.number });
const DiscriminatedShape = C.union(
  C.attachPropertySignature(Circle, "kind", "circle"),
  C.attachPropertySignature(Square, "kind", "square")
);

// parsing
expect(C.parseSync(DiscriminatedShape)({ radius: 10 })).toEqual({
  kind: "circle",
  radius: 10
});

// encoding
expect(
  C.encodeSync(DiscriminatedShape)({
    kind: "circle",
    radius: 10
  })
).toEqual({ radius: 10 });
```

## Tuples

```ts
// $ExpectType Schema<readonly [string, number]>
S.tuple(S.string, S.number);
```

### Append a required element

```ts
// $ExpectType Schema<readonly [string, number, boolean]>
S.tuple(S.string, S.number).pipe(S.element(S.boolean));
```

### Append an optional element

```ts
// $ExpectType Schema<readonly [string, number, boolean?]>
S.tuple(S.string, S.number).pipe(S.optionalElement(S.boolean));
```

### Append a rest element

```ts
// $ExpectType Schema<readonly [string, number, ...boolean[]]>
S.tuple(S.string, S.number).pipe(S.rest(S.boolean));
```

## Arrays

```ts
// $ExpectType Schema<readonly number[]>
S.array(S.number);
```

### Non empty arrays

```ts
// $ExpectType Schema<readonly [number, ...number[]]>
S.nonEmptyArray(S.number);
```

## Structs

```ts
// $ExpectType Schema<{ readonly a: string; readonly b: number; }>
S.struct({ a: S.string, b: S.number });
```

### Optional fields

```ts
// $ExpectType Schema<{ readonly a: string; readonly b: number; readonly c?: boolean; }>
S.struct({ a: S.string, b: S.number, c: S.optional(S.boolean) });
```

**Note**. The `optional` constructor only exists to be used in combination with the `struct` API to signal an optional field and does not have a broader meaning. This means that it is only allowed to use it as an outer wrapper of a `Schema` and **it cannot be followed by other combinators**, for example this type of operation is prohibited:

```ts
S.struct({
  // the use of S.optional should be the last step in the pipeline and not preceeded by other combinators like S.nullable
  c: S.boolean.pipe(S.optional, S.nullable) // type checker error
});
```

and it must be rewritten like this:

```ts
S.struct({
  c: S.boolean.pipe(S.nullable, S.optional) // ok
});
```

#### Default values

Optional fields can be configured to accept a default value, making the field optional in input and required in output:

```ts
// $ExpectType Schema<{ readonly a?: number; }, { readonly a: number; }>
const codec = C.struct({ a: S.optional(S.number).withDefault(() => 0) });

const parseSync = C.parseSync(codec);

parseSync({}); // { a: 0 }
parseSync({ a: 1 }); // { a: 1 }

const encodeSync = C.encodeSync(codec);

encodeSync({ a: 0 }); // { a: 0 }
encodeSync({ a: 1 }); // { a: 1 }
```

#### Optional fields as `Option`s

Optional fields can be configured to transform a value of type `A` into `Option<A>`, making the field optional in input and required in output:

```ts
import * as O from "@effect/data/Option";

// $ExpectType Schema<{ readonly a?: number; }, { readonly a: Option<number>; }>
const schema = C.struct({ a: S.optional(S.number).toOption() });

const parseSync = C.parseSync(schema);

parseSync({}); // { a: none() }
parseSync({ a: 1 }); // { a: some(1) }

const encodeSync = C.encodeSync(schema);

encodeSync({ a: O.none() }); // {}
encodeSync({ a: O.some(1) }); // { a: 1 }
```

## Pick

```ts
// $ExpectType Schema<{ readonly a: string; }>
S.struct({ a: S.string, b: S.number }).pipe(S.pick("a"));
```

## Omit

```ts
// $ExpectType Schema<{ readonly b: number; }>
S.struct({ a: S.string, b: S.number }).pipe(S.omit("a"));
```

## Partial

```ts
// $ExpectType Schema<Partial<{ readonly a: string; readonly b: number; }>>
S.partial(S.struct({ a: S.string, b: S.number }));
```

## Required

```ts
// $ExpectType Schema<Required<{ readonly a?: string; readonly b?: number; }>>
S.required(S.struct({ a: S.optional(S.string), b: S.optional(S.number) }));
```

## Records

### String keys

```ts
// $ExpectType Schema<{ readonly [x: string]: string; }>
S.record(S.string, S.string);

// $ExpectType Schema<{ readonly a: string; readonly b: string; }>
S.record(S.union(S.literal("a"), S.literal("b")), S.string);
```

### Keys refinements

```ts
// $ExpectType Schema<{ readonly [x: string]: string; }>
S.record(S.string.pipe(S.minLength(2)), S.string);
```

### Symbol keys

```ts
// $ExpectType Schema<{ readonly [x: symbol]: string; }>
S.record(S.symbol, S.string);
```

### Template literal keys

```ts
// $ExpectType Schema<{ readonly [x: `a${string}`]: string; }>
S.record(S.templateLiteral(S.literal("a"), S.string), S.string);
```

## Extend

The `extend` combinator allows you to add additional fields or index signatures to an existing `Schema`.

```ts
// $ExpectType Schema<{ [x: string]: string; readonly a: string; readonly b: string; readonly c: string; }>
S.struct({ a: S.string, b: S.string }).pipe(
  S.extend(S.struct({ c: S.string })), // <= you can add more fields
  S.extend(S.record(S.string, S.string)) // <= you can add index signatures
);
```

## Compose

The `compose` combinator allows you to combine two schemas.

```ts
// $ExpectType Schema<string, readonly number[]>
S.compose(S.split(S.string, ","), S.array(S.NumberFromString));
```

## InstanceOf

In the following section, we demonstrate how to use the `instanceOf` combinator to create a `Schema` for a class instance.

```ts
class Test {
  constructor(readonly name: string) {}
}

// $ExpectType Schema<Test>
S.instanceOf(Test);
```

## Recursive types

The `lazy` combinator is useful when you need to define a `Schema` that depends on itself, like in the case of recursive data structures. In this example, the `Category` schema depends on itself because it has a field `subcategories` that is an array of `Category` objects.

```ts
interface Category {
  readonly name: string;
  readonly subcategories: ReadonlyArray<Category>;
}

const Category: S.Schema<Category> = S.lazy(() =>
  S.struct({
    name: S.string,
    subcategories: S.array(Category)
  })
);
```

Here's an example of two mutually recursive schemas, `Expression` and `Operation`, that represent a simple arithmetic expression tree.

```ts
interface Expression {
  readonly type: "expression";
  readonly value: number | Operation;
}

interface Operation {
  readonly type: "operation";
  readonly operator: "+" | "-";
  readonly left: Expression;
  readonly right: Expression;
}

const Expression: S.Schema<Expression> = S.lazy(() =>
  S.struct({
    type: S.literal("expression"),
    value: S.union(S.number, Operation)
  })
);

const Operation: S.Schema<Operation> = S.lazy(() =>
  S.struct({
    type: S.literal("operation"),
    operator: S.union(S.literal("+"), S.literal("-")),
    left: Expression,
    right: Expression
  })
);
```

## Compose

The `compose` combinator allows you to combine two schemas.

```ts
import * as S from "@effect/schema/Schema";
import * as C from "@effect/schema/Codec";

// $ExpectType Codec<string, readonly number[]>
C.compose(C.split(S.string, ","), S.array(C.NumberFromString));
```

## Transformations

In some cases, we may need to transform the output of a schema to a different type. For instance, we may want to parse a string into a number, or we may want to transform a date string into a `Date` object.

To perform these kinds of transformations, the `@effect/schema/Codec` module provides the `transform` combinator.

### transform

```ts
<I1, A1, I2, A2>(from: Schema<I1, A1>, to: Schema<I2, A2>, decode: (a1: A1) => I2, encode: (i2: I2) => A1): Schema<I1, A2>
```

```mermaid
flowchart TD
  schema1["from: Schema&lt;I1, A1&gt;"]
  schema2["to: Schema&lt;I2, A2&gt;"]
  schema1--decode: A1 -> I2-->schema2
  schema2--encode: I2 -> A1-->schema1
```

The `transform` combinator takes a target schema, a transformation function from the source type to the target type, and a reverse transformation function from the target type back to the source type. It returns a new codec that applies the transformation function to the output of the original schema before returning it. If the original schema fails to validate a value, the transformed schema will also fail.

```ts
import * as S from "@effect/schema/Schema";
import * as C from "@effect/schema/Codec";

// use the transform combinator to convert the string schema into the tuple schema
export const codec: C.Codec<string, readonly [string]> = C.transform(
  S.string,
  S.tuple(S.string),
  // define a function that converts a string into a tuple with one element of type string
  (s) => [s] as const,
  // define a function that converts a tuple with one element of type string into a string
  ([s]) => s
);
```

In the example above, we defined a schema for the `string` type and a schema for the tuple type `[string]`. We also defined the functions `decode` and `encode` that convert a `string` into a tuple and a tuple into a `string`, respectively. Then, we used the `transform` combinator to convert the string schema into a schema for the tuple type `[string]`. The resulting schema can be used to parse values of type `string` into values of type `[string]`.

### transformResult

The `transformResult` combinator works in a similar way, but allows the transformation function to return a `ParseResult` object, which can either be a success or a failure.

```ts
import * as PR from "@effect/schema/ParseResult";
import * as S from "@effect/schema/Schema";
import * as C from "@effect/schema/Codec";

export const codec: C.Codec<string, boolean> = C.transformResult(
  S.string,
  S.boolean,
  // define a function that converts a string into a boolean
  (s, _, self) =>
    s === "true"
      ? PR.success(true)
      : s === "false"
      ? PR.success(false)
      : PR.failure(PR.type(self, s)),
  // define a function that converts a boolean into a string
  (b) => PR.success(String(b))
);
```

The transformation may also be async:

```ts
import * as S from "@effect/schema/Schema";
import * as C from "@effect/schema/Codec";
import * as PR from "@effect/schema/ParseResult";
import * as Effect from "@effect/io/Effect";
import fetch from "node-fetch";
import * as TF from "@effect/schema/TreeFormatter";

const api = (url: string) =>
  Effect.tryPromise({
    catch: () =>
      fetch(url).then((res) => {
        if (res.ok) {
          return res.json() as Promise<unknown>;
        }
        throw new Error(String(res.status));
      }),
    try: (e) => new Error(String(e))
  });

const PeopleId = S.string.pipe(S.brand("PeopleId"));

const PeopleIdFromString = C.transformResult(
  S.string,
  PeopleId,
  (s, _, self) =>
    Effect.mapBoth(api(`https://swapi.dev/api/people/${s}`), {
      onFailure: (e) => PR.parseError([PR.type(self, s, e.message)]),
      onSuccess: () => PeopleId(s)
    }),
  PR.success
);

const parse = (id: string) =>
  Effect.mapError(C.parseEffect(PeopleIdFromString)(id), (e) =>
    TF.formatErrors(e.errors)
  );

Effect.runPromiseExit(parse("1")).then(console.log);
// Exit.Success(1)

Effect.runPromiseExit(parse("fail")).then(console.log);
// Exit.Failure('error(s) found\n└─ Error: 404')
```

### String transformations

#### split

The `split` combinator allows splitting a string into an array of strings.

```ts
<<<<<<< HEAD
import * as C from "@effect/codec/Codec";
import * as S from "@effect/schema/Schema";

// const schema: Codec.Codec<string, string>
const schema = S.string.pipe(C.split(","));
const parseSync = S.parseSync(schema);

parseSync(""); // [""]
parseSync(","); // ["", ""]
parseSync("a,"); // ["a", ""]
parseSync("a,b"); // ["a", "b"]
=======
import * as S from "@effect/schema/Schema";

// const schema: S.Schema<string, string>
const schema = S.string.pipe(S.split(","));
const parse = S.parseSync(schema);

parse(""); // [""]
parse(","); // ["", ""]
parse("a,"); // ["a", ""]
parse("a,b"); // ["a", "b"]
>>>>>>> 49dff476
```

#### Trim

The `Trim` schema allows removing whitespaces from the beginning and end of a string.

```ts
import * as C from "@effect/schema/Codec";

// const codec: C.Codec<string, string>
const codec = C.Trim;
const parseSync = C.parseSync(codec);

parseSync("a"); // "a"
parseSync(" a"); // "a"
parseSync("a "); // "a"
parseSync(" a "); // "a"
```

**Note**. If you were looking for a combinator to check if a string is trimmed, check out the `trimmed` combinator.

### Number transformations

#### NumberFromString

Transforms a `string` into a `number` by parsing the string using `parseFloat`.

The following special string values are supported: "NaN", "Infinity", "-Infinity".

```ts
import * as C from "@effect/schema/Codec";

// const codec: C.Codec<string, number>
const codec = C.NumberFromString;
const parseSync = C.parsev(codec);

// success cases
parseSync("1"); // 1
parseSync("-1"); // -1
parseSync("1.5"); // 1.5
parseSync("NaN"); // NaN
parseSync("Infinity"); // Infinity
parseSync("-Infinity"); // -Infinity

// failure cases
parseSync("a"); // throws
```

#### clamp

Clamps a `number` between a minimum and a maximum value.

```ts
import * as S from "@effect/schema/Schema";
import * as C from "@effect/schema/Codec";

// const codec: C.Codec<number, number>
const codec = S.number.pipe(C.clamp(-1, 1)); // clamps the input to -1 <= x <= 1

const parseSync = C.parseSync(codec);
parseSync(-3); // -1
parseSync(0); // 0
parseSync(3); // 1
```

### Bigint transformations

#### BigintFromString

Transforms a `string` into a `bigint` by parsing the string using `BigInt`.

```ts
<<<<<<< HEAD
import * as C from "@effect/schema/Codec";

// const schema: C.Codec<string, bigint>
const schema = C.BigintFromString;
const parseSync = C.parseSync(schema);

// success cases
parseSync("1"); // 1n
parseSync("-1"); // -1n

// failure cases
parseSync("a"); // throws
parseSync("1.5"); // throws
parseSync("NaN"); // throws
parseSync("Infinity"); // throws
parseSync("-Infinity"); // throws
=======
import * as S from "@effect/schema/Schema";

// const schema: S.Schema<string, bigint>
const schema = S.BigintFromString;
const parse = S.parseSync(schema);

// success cases
parse("1"); // 1n
parse("-1"); // -1n

// failure cases
parse("a"); // throws
parse("1.5"); // throws
parse("NaN"); // throws
parse("Infinity"); // throws
parse("-Infinity"); // throws
>>>>>>> 49dff476
```

#### clamp

Clamps a `bigint` between a minimum and a maximum value.

```ts
import * as S from "@effect/schema/Schema";
import * as C from "@effect/schema/Codec";

// const codec: C.Codec<bigint, bigint>
const codec = S.bigint.pipe(C.clampBigint(-1n, 1n)); // clamps the input to -1n <= x <= 1n

const parseSync = C.parseSync(codec);
parseSync(-3n); // -1n
parseSync(0n); // 0n
parseSync(3n); // 1n
```

### Boolean transformations

#### not

Negates a boolean value.

```ts
import * as S from "@effect/schema/Schema";
import * as C from "@effect/schema/Codec";

// const codec: C.Codec<boolean, boolean>
const codec = S.boolean.pipe(C.not);

const parseSync = C.parseSync(codec);
parseSync(true); // false
parseSync(false); // true
```

### Date transformations

#### Date

Transforms a `string` into a valid `Date`.

```ts
import * as S from "@effect/schema/Schema";
import * as C from "@effect/schema/Codec";

// const codec: C.Codec<string, Date>
const codec = C.Date;
const parseSync = C.parseSync(codec);

parseSync("1970-01-01T00:00:00.000Z"); // new Date(0)

parseSync("a"); // throws

const validateSync = S.validateSync(C.to(codec));

validateSync(new Date(0)); // new Date(0)
validateSync(new Date("fail")); // throws
```

## Interop with `@effect/data/Data`

The `@effect/data/Data` module in the Effect ecosystem serves as a utility module that simplifies the process of comparing values for equality without the need for explicit implementations of the `Equal` and `Hash` interfaces. It provides convenient APIs that automatically generate default implementations for equality checks, making it easier for developers to perform equality comparisons in their applications.

```ts
import * as Data from "@effect/data/Data";
import * as Equal from "@effect/data/Equal";

const person1 = Data.struct({ name: "Alice", age: 30 });
const person2 = Data.struct({ name: "Alice", age: 30 });

console.log(Equal.equals(person1, person2)); // true
```

You can use the `Schema.data(schema)` combinator to build a schema from an existing schema that can decode a value `A` to a value `Data<A>`:

```ts
import * as Equal from "@effect/data/Equal";
import * as C from "@effect/schema/Codec";
import * as S from "@effect/schema/Schema";

/*
C.Codec<{
    readonly name: string;
    readonly age: number;
}, Data<{
    readonly name: string;
    readonly age: number;
}>>
*/
const schema = C.data(
  S.struct({
    name: S.string,
    age: S.number
  })
);

const parseSync = C.parseSync(schema);

const person1 = parseSync({ name: "Alice", age: 30 });
const person2 = parseSync({ name: "Alice", age: 30 });

console.log(Equal.equals(person1, person2)); // true
```

## Interop with `@effect/data/Data`

The `@effect/data/Data` module in the Effect ecosystem serves as a utility module that simplifies the process of comparing values for equality without the need for explicit implementations of the `Equal` and `Hash` interfaces. It provides convenient APIs that automatically generate default implementations for equality checks, making it easier for developers to perform equality comparisons in their applications.

```ts
import * as Data from "@effect/data/Data";
import * as Equal from "@effect/data/Equal";

const person1 = Data.struct({ name: "Alice", age: 30 });
const person2 = Data.struct({ name: "Alice", age: 30 });

console.log(Equal.equals(person1, person2)); // true
```

You can use the `Schema.data(schema)` combinator to build a schema from an existing schema that can decode a value `A` to a value `Data<A>`:

```ts
/*
S.Schema<{
    readonly name: string;
    readonly age: number;
}, Data.Data<{
    readonly name: string;
    readonly age: number;
}>>
*/
const schema = S.data(
  S.struct({
    name: S.string,
    age: S.number
  })
);

const decode = S.decode(schema);

const person1 = decode({ name: "Alice", age: 30 });
const person2 = decode({ name: "Alice", age: 30 });

console.log(Equal.equals(person1, person2)); // true
```

## Option

### Parsing from nullable fields

The `option` combinator in `@effect/schema/Schema` allows you to specify that a field in a schema is of type `Option<A>` and can be parsed from a required nullable field `A | undefined | null`. This is particularly useful when working with JSON data that may contain `null` values for optional fields.

When parsing a nullable field, the `option` combinator follows these conversion rules:

- `undefined` and `null` parse to `None`
- `A` parses to `Some<A>`

Here's an example that demonstrates how to use the `option` combinator:

```ts
import * as S from "@effect/schema/Schema";
import * as C from "@effect/schema/Codec";
import * as O from "@effect/data/Option";

/*
const codec: C.Codec<{
    readonly a: string;
    readonly b: number | null;
}, {
    readonly a: string;
    readonly b: O.Option<number>;
}>
*/
const codec = C.struct({
  a: S.string,
  b: C.optionFromNullable(S.number)
});

// parsing
const parseSync = C.parseSync(codec);
parseSync({ a: "hello", b: null }); // { a: "hello", b: none() }
parseSync({ a: "hello", b: 1 }); // { a: "hello", b: some(1) }

parseSync({ a: "hello", b: undefined }); // throws
parseSync({ a: "hello" }); // throws (key "b" is missing)

// encoding
const encodeSync = C.encodeSync(codec);

encodeSync({ a: "hello", b: O.none() }); // { a: 'hello', b: null }
encodeSync({ a: "hello", b: O.some(1) }); // { a: 'hello', b: 1 }
```

## ReadonlySet

In the following section, we demonstrate how to use the `readonlySet` combinator to parse a `ReadonlySet` from an array of values.

```ts
import * as S from "@effect/schema/Schema";
import * as C from "@effect/schema/Codec";

// const codec: C.Codec<readonly number[], ReadonlySet<number>>
const codec = C.readonlySet(S.number); // define a schema for ReadonlySet with number values
const parseSync = C.parseSync(codec);

parseSync([1, 2, 3]); // new Set([1, 2, 3])
```

## ReadonlyMap

In the following section, we demonstrate how to use the `readonlyMap` combinator to parse a `ReadonlyMap` from an array of entries.

```ts
import * as S from "@effect/schema/Schema";
import * as C from "@effect/schema/Codec";

// const codec: C.Codec<readonly (readonly [number, string])[], ReadonlyMap<number, string>>
const codec = C.readonlyMap(S.number, S.string); // define the schema for ReadonlyMap with number keys and string values
const parseSync = C.parseSync(codec);

parseSync([
  [1, "a"],
  [2, "b"],
  [3, "c"]
]); // new Map([[1, "a"], [2, "b"], [3, "c"]])
```

# Adding new data types

The easiest way to define a new data type is through the `filter` combinator.

```ts
import * as S from "@effect/schema/Schema";

const LongString = S.string.pipe(
  S.filter((s) => s.length >= 10, {
    message: () => "a string at least 10 characters long"
  })
);

console.log(S.parseSync(LongString)("a"));
/*
error(s) found
└─ Expected a string at least 10 characters long, actual "a"
*/
```

It is good practice to add as much metadata as possible so that it can be used later by introspecting the schema.

```ts
const LongString = S.string.pipe(
  S.filter((s) => s.length >= 10, {
    message: () => "a string at least 10 characters long",
    identifier: "LongString",
    jsonSchema: { minLength: 10 },
    description:
      "Lorem ipsum dolor sit amet, consectetur adipiscing elit, sed do eiusmod tempor incididunt ut labore et dolore magna aliqua"
  })
);
```

# Technical overview

## Understanding Schemas

A schema is a description of a data structure that can be used to generate various artifacts from a single declaration.

From a technical point of view a schema is just a typed wrapper of an `AST` value:

```ts
interface Schema<A> {
  readonly ast: AST;
}
```

The `AST` type represents a tiny portion of the TypeScript AST, roughly speaking the part describing ADTs (algebraic data types),
i.e. products (like structs and tuples) and unions, plus a custom transformation node.

This means that you can define your own schema constructors / combinators as long as you are able to manipulate the `AST` value accordingly, let's see an example.

Say we want to define a `pair` schema constructor, which takes a `Schema<A>` as input and returns a `Schema<readonly [A, A]>` as output.

First of all we need to define the signature of `pair`

```ts
import * as S from "@effect/schema/Schema";

declare const pair: <A>(schema: S.Schema<A>) => S.Schema<readonly [A, A]>;
```

Then we can implement the body using the APIs exported by the `@effect/schema/AST` module:

```ts
import * as S from "@effect/schema/Schema";
import * as AST from "@effect/schema/AST";
import * as O from "@effect/data/Option";

const pair = <A>(schema: S.Schema<A>): S.Schema<readonly [A, A]> => {
  const element = AST.createElement(
    schema.ast, // <= the element type
    false // <= is optional?
  );
  const tuple = AST.createTuple(
    [element, element], // <= elements definitions
    O.none, // <= rest element
    true // <= is readonly?
  );
  return S.make(tuple); // <= wrap the AST value in a Schema
};
```

This example demonstrates the use of the low-level APIs of the `AST` module, however, the same result can be achieved more easily and conveniently by using the high-level APIs provided by the `Schema` module.

```ts
const pair = <A>(schema: S.Schema<A>): S.Schema<readonly [A, A]> =>
  S.tuple(schema, schema);
```

## Annotations

One of the fundamental requirements in the design of `@effect/schema` is that it is extensible and customizable. Customizations are achieved through "annotations". Each node contained in the AST of `@effect/schema/AST` contains an `annotations: Record<string | symbol, unknown>` field that can be used to attach additional information to the schema.

Let's see some examples:

```ts
import * as S from "@effect/schema/Schema";

const Password =
  // initial schema, a string
  S.string.pipe(
    // add an error message for non-string values (annotation)
    S.message(() => "not a string"),
    // add a constraint to the schema, only non-empty strings are valid
    // and add an error message for empty strings (annotation)
    S.nonEmpty({ message: () => "required" }),
    // add a constraint to the schema, only strings with a length less or equal than 10 are valid
    // and add an error message for strings that are too long (annotation)
    S.maxLength(10, { message: (s) => `${s} is too long` }),
    // add an identifier to the schema (annotation)
    S.identifier("Password"),
    // add a title to the schema (annotation)
    S.title("password"),
    // add a description to the schema (annotation)
    S.description(
      "A password is a string of characters used to verify the identity of a user during the authentication process"
    ),
    // add examples to the schema (annotation)
    S.examples(["1Ki77y", "jelly22fi$h"]),
    // add documentation to the schema (annotation)
    S.documentation(`
    jsDoc documentation...
  `)
  );
```

The example shows some built-in combinators to add meta information, but users can easily add their own meta information by defining a custom combinator.

Here's an example of how to add a `deprecated` annotation:

```ts
import * as S from "@effect/schema/Schema";
import * as AST from "@effect/schema/AST";

const DeprecatedId = "some/unique/identifier/for/the/custom/annotation";

const deprecated = <A>(self: S.Schema<A>): S.Schema<A> =>
  S.make(AST.setAnnotation(self.ast, DeprecatedId, true));

const schema = S.string.pipe(deprecated);

console.log(schema);
/*
{
  ast: {
    _tag: 'StringKeyword',
    annotations: {
      '@effect/schema/TitleAnnotationId': 'string',
      'some/unique/identifier/for/the/custom/annotation': true
    }
  }
}
*/
```

Annotations can be read using the `getAnnotation` helper, here's an example:

```ts
import * as O from "@effect/data/Option";
import { pipe } from "@effect/data/Function";

const isDeprecated = <A>(schema: S.Schema<A>): boolean =>
  pipe(
    AST.getAnnotation<boolean>(DeprecatedId)(schema.ast),
    O.getOrElse(() => false)
  );

console.log(isDeprecated(S.string)); // false
console.log(isDeprecated(schema)); // true
```

# Documentation

- [API Reference](https://effect-ts.github.io/schema/)

# License

The MIT License (MIT)

# Contributing Guidelines

Thank you for considering contributing to our project! Here are some guidelines to help you get started:

## Reporting Bugs

If you have found a bug, please open an issue on our [issue tracker](https://github.com/Effect-TS/schema/issues) and provide as much detail as possible. This should include:

- A clear and concise description of the problem
- Steps to reproduce the problem
- The expected behavior
- The actual behavior
- Any relevant error messages or logs

## Suggesting Enhancements

If you have an idea for an enhancement or a new feature, please open an issue on our [issue tracker](https://github.com/Effect-TS/schema/issues) and provide as much detail as possible. This should include:

- A clear and concise description of the enhancement or feature
- Any potential benefits or use cases
- Any potential drawbacks or trade-offs

## Pull Requests

We welcome contributions via pull requests! Here are some guidelines to help you get started:

1. Fork the repository and clone it to your local machine.
2. Create a new branch for your changes: `git checkout -b my-new-feature`
3. Install dependencies: `pnpm install` (`pnpm@8.x`)
4. Make your changes and add tests if applicable.
5. Run the tests: `pnpm test`
6. Create a changeset for your changes: before committing your changes, create a changeset to document the modifications. This helps in tracking and communicating the changes effectively. To create a changeset, run the following command: `pnpm changeset`.
7. Commit your changes: after creating the changeset, commit your changes with a descriptive commit message: `git commit -am 'Add some feature'`.
8. Push your changes to your fork: `git push origin my-new-feature`.
9. Open a pull request against our `main` branch.

### Pull Request Guidelines

- Please make sure your changes are consistent with the project's existing style and conventions.
- Please write clear commit messages and include a summary of your changes in the pull request description.
- Please make sure all tests pass and add new tests as necessary.
- If your change requires documentation, please update the relevant documentation.
- Please be patient! We will do our best to review your pull request as soon as possible.

## License

By contributing to this project, you agree that your contributions will be licensed under the project's [MIT License](./LICENSE).<|MERGE_RESOLUTION|>--- conflicted
+++ resolved
@@ -1186,7 +1186,6 @@
 The `split` combinator allows splitting a string into an array of strings.
 
 ```ts
-<<<<<<< HEAD
 import * as C from "@effect/codec/Codec";
 import * as S from "@effect/schema/Schema";
 
@@ -1198,18 +1197,6 @@
 parseSync(","); // ["", ""]
 parseSync("a,"); // ["a", ""]
 parseSync("a,b"); // ["a", "b"]
-=======
-import * as S from "@effect/schema/Schema";
-
-// const schema: S.Schema<string, string>
-const schema = S.string.pipe(S.split(","));
-const parse = S.parseSync(schema);
-
-parse(""); // [""]
-parse(","); // ["", ""]
-parse("a,"); // ["a", ""]
-parse("a,b"); // ["a", "b"]
->>>>>>> 49dff476
 ```
 
 #### Trim
@@ -1282,7 +1269,6 @@
 Transforms a `string` into a `bigint` by parsing the string using `BigInt`.
 
 ```ts
-<<<<<<< HEAD
 import * as C from "@effect/schema/Codec";
 
 // const schema: C.Codec<string, bigint>
@@ -1299,24 +1285,6 @@
 parseSync("NaN"); // throws
 parseSync("Infinity"); // throws
 parseSync("-Infinity"); // throws
-=======
-import * as S from "@effect/schema/Schema";
-
-// const schema: S.Schema<string, bigint>
-const schema = S.BigintFromString;
-const parse = S.parseSync(schema);
-
-// success cases
-parse("1"); // 1n
-parse("-1"); // -1n
-
-// failure cases
-parse("a"); // throws
-parse("1.5"); // throws
-parse("NaN"); // throws
-parse("Infinity"); // throws
-parse("-Infinity"); // throws
->>>>>>> 49dff476
 ```
 
 #### clamp
